#pragma once

/**
 * Include this file if you want to register operators. It includes all
 * functionality needed to do so for you.
 */

#include <c10/core/DispatchKey.h>
#include <ATen/core/dispatch/Dispatcher.h>
#include <ATen/core/op_registration/infer_schema.h>
#if defined(EXPOSE_C2_OPS) || !defined(CAFFE2_IS_XPLAT_BUILD)
#include <torch/csrc/jit/frontend/function_schema_parser.h>
#endif
#include <ATen/core/OpsAlreadyMovedToC10.h>

namespace c10 {

namespace detail {
template<class KernelFunctor>
std::unique_ptr<FunctionSchema> inferFunctionSchemaFromFunctor() {
  using func_type = typename c10::guts::infer_function_traits_t<KernelFunctor>::func_type;
  return std::make_unique<FunctionSchema>(inferFunctionSchemaFlattenedReturns<func_type>("", ""));
}
}

/**
 * An instance of this class handles the registration for one or more operators.
 * Make sure you keep the RegisterOperators instance around since it will
 * deregister the operator it's responsible for in its destructor.
 *
 * Example:
 *
 * > namespace {
 * >   class my_kernel_cpu final : public c10::OperatorKernel {
 * >   public:
 * >     Tensor operator()(Tensor a, Tensor b) {...}
 * >   };
 * > }
 * >
 * > static auto registry = c10::RegisterOperators()
 * >     .op(c10::RegisterOperators::options()
 * >         .schema("my_op")
 * >         .kernel<my_kernel_cpu>(DispatchKey::CPUTensorId));
 */
class CAFFE2_API RegisterOperators final {
public:
  RegisterOperators();
  ~RegisterOperators();

  RegisterOperators(const RegisterOperators&) = delete;
  RegisterOperators& operator=(const RegisterOperators&) = delete;
  RegisterOperators(RegisterOperators&&) noexcept;
  RegisterOperators& operator=(RegisterOperators&&) noexcept;

  class CAFFE2_API Options final {
  public:
    Options(const Options&) = delete;
    Options(Options&&) noexcept = delete;
    Options& operator=(const Options&) = delete;
    Options& operator=(Options&&) noexcept = delete;

    // internal-only for registering stack based kernels
    template<KernelFunction::BoxedKernelFunction* kernel_func>
    Options&& kernel(DispatchKey dispatch_key) && {
      return std::move(*this).kernel(dispatch_key, KernelFunction::makeFromBoxedFunction<kernel_func>(), nullptr);
    }

    // internal-only for registering stack based catch-all kernels
    template<KernelFunction::BoxedKernelFunction* kernel_func>
    Options&& catchAllKernel() && {
      return std::move(*this).kernel(c10::nullopt, KernelFunction::makeFromBoxedFunction<kernel_func>(), nullptr);
    }

    // internal only for registering caffe2 ops
    Options&& schema(FunctionSchema&& schema) {
        TORCH_CHECK(!schemaOrName_.has_value(), "You can only specify the schema once per operator registration.");
        schemaOrName_ = c10::make_right<OperatorName, FunctionSchema>(std::move(schema));
        return std::move(*this);
    }

    /**
     * Use this to specify the schema for an operator. You can also specify
     * the operator name only to have the function signature part of the
     * schema be inferred from the kernel function.
     *
     * Example:
     *
     * > // Infer function signature from my_kernel_cpu
     * > static auto registry = c10::RegisterOperators()
     * >     .op(c10::RegisterOperators::options()
     * >         .schema("my_op")
     * >         .kernel<my_kernel_cpu>(DispatchKey::CPUTensorId));
     * >
     * >
     * > // Explicitly specify full schema
     * > static auto registry = c10::RegisterOperators()
     * >     .op(c10::RegisterOperators::options()
     * >         .schema("my_op(Tensor a) -> Tensor")
     * >         .kernel<my_kernel_cpu>(DispatchKey::CPUTensorId));
     */
    Options&& schema(const std::string& schemaOrName) {
      TORCH_CHECK(!schemaOrName_.has_value(), "Tried to register operator ", schemaOrName," but specified schema multiple times. You can only specify the schema once per operator registration.");

      #if !defined(EXPOSE_C2_OPS) && defined(CAFFE2_IS_XPLAT_BUILD)
        throw std::logic_error("Tried to register operator " + schemaOrName + ". We don't support registering c10 ops on mobile yet because the function schema parser isn't present in the mobile build.");
      #else
        schemaOrName_ = torch::jit::parseSchemaOrName(schemaOrName);
      #endif

      return std::move(*this);
    }

    /**
     * Use this to register an operator whose kernel is implemented as a functor.
     * The kernel is only called for inputs matching the given dispatch key.
     * You can register multiple kernels for different dispatch keys.
     *
     * Example:
     *
     * > namespace {
     * >   class my_kernel_cpu final : public c10::OperatorKernel {
     * >   public:
     * >     Tensor operator()(Tensor a, Tensor b) {...}
     * >   };
     * > }
     * >
     * > static auto registry = c10::RegisterOperators()
     * >     .op(c10::RegisterOperators::options()
     * >         .schema("my_op")
     * >         .kernel<my_kernel_cpu>(DispatchKey::CPUTensorId));
     *
     * The functor constructor can take arguments to configure the kernel.
     * The arguments are defined in the kernel registration.
     * Example:
     *
     * > namespace {
     * >   class my_kernel_cpu final : public c10::OperatorKernel {
     * >   public:
     * >     explicit my_kernel_cpu(std::string some_configuration, int a, bool b)
     * >         : ... {...}
     * >
     * >     Tensor operator()(Tensor a, Tensor b) {...}
     * >   };
     * > }
     * >
     * > static auto registry = c10::RegisterOperators()
     * >     .op(c10::RegisterOperators::options()
     * >         .schema("my_op")
     * >         .kernel<my_kernel_cpu>(DispatchKey::CPUTensorId, "some_configuration", 3, true));
     */
    template<class KernelFunctor, class... ConstructorParameters>
    // enable_if: only enable it if KernelFunctor is actually a functor
    std::enable_if_t<guts::is_functor<KernelFunctor>::value, Options&&> kernel(DispatchKey dispatch_key, ConstructorParameters&&... constructorParameters) && {
      static_assert(std::is_base_of<OperatorKernel, KernelFunctor>::value, "Tried to register a kernel functor using the kernel<Functor>() API, but it doesn't inherit from c10::OperatorKernel. Please have the functor inherit from it.");
      static_assert(std::is_constructible<KernelFunctor, ConstructorParameters...>::value, "Wrong argument list for constructor of kernel functor. The arguments to kernel<Functor>(arguments...) must match one of the constructors of Functor.");

      return std::move(*this).kernel(
        std::move(dispatch_key),
        KernelFunction::makeFromUnboxedFunctorFactory<KernelFunctor>(impl::KernelFactory<KernelFunctor, std::decay_t<ConstructorParameters>...>(std::forward<ConstructorParameters>(constructorParameters)...)),
        detail::inferFunctionSchemaFromFunctor<KernelFunctor>()
      );
    }

    /**
     * Use this to register an operator whose kernel is implemented as a functor.
     * The kernel is a catch-all kernel, meaning it's called independent from
     * the input. Dispatch is disabled for this operator.
     *
     * Example:
     *
     * > namespace {
     * >   class my_kernel_cpu final : public c10::OperatorKernel {
     * >   public:
     * >     Tensor operator()(Tensor a, Tensor b) {...}
     * >   };
     * > }
     * >
     * > static auto registry = c10::RegisterOperators()
     * >     .op(c10::RegisterOperators::options()
     * >         .schema("my_op")
     * >         .catchAllKernel<my_kernel_cpu>());
     *
     * The functor constructor can take arguments to configure the kernel.
     * The arguments are defined in the kernel registration.
     * Example:
     *
     * > namespace {
     * >   class my_kernel_cpu final : public c10::OperatorKernel {
     * >   public:
     * >     explicit my_kernel_cpu(std::string some_configuration, int a, bool b)
     * >         : ... {...}
     * >
     * >     Tensor operator()(Tensor a, Tensor b) {...}
     * >   };
     * > }
     * >
     * > static auto registry = c10::RegisterOperators()
     * >     .op(c10::RegisterOperators::options()
     * >         .schema("my_op")
     * >         .catchAllKernel<my_kernel_cpu>("some_configuration", 3, true));
     */
    template<class KernelFunctor, class... ConstructorParameters>
    // enable_if: only enable it if KernelFunctor is actually a functor
    std::enable_if_t<guts::is_functor<KernelFunctor>::value, Options&&> catchAllKernel(ConstructorParameters&&... constructorParameters) && {
      static_assert(std::is_base_of<OperatorKernel, KernelFunctor>::value, "Tried to register a kernel functor using the kernel<Functor>() API, but it doesn't inherit from c10::OperatorKernel. Please have the functor inherit from it.");
      static_assert(std::is_constructible<KernelFunctor, ConstructorParameters...>::value, "Wrong argument list for constructor of kernel functor. The arguments to kernel<Functor>(arguments...) must match one of the constructors of Functor.");

      return std::move(*this).kernel(
        c10::nullopt,
        KernelFunction::makeFromUnboxedFunctorFactory<KernelFunctor>(impl::KernelFactory<KernelFunctor, std::decay_t<ConstructorParameters>...>(std::forward<ConstructorParameters>(constructorParameters)...)),
        detail::inferFunctionSchemaFromFunctor<KernelFunctor>()
      );
    }

    /**
     * Use this to register an operator whose kernel is implemented by a function.
     * The kernel is only called for inputs matching the given dispatch key.
     * You can register multiple kernels for different dispatch keys.
     *
     * Example:
     *
     * > namespace { Tensor my_kernel_cpu(Tensor a, Tensor b) {...} }
     * >
     * > static auto registry = c10::RegisterOperators()
     * >     .op(c10::RegisterOperators::options()
     * >         .schema("my_op")
     * >         .kernel<decltype(my_kernel_cpu), &my_kernel_cpu>(DispatchKey::CPUTensorId));
     */
    template<class FuncType, FuncType* kernel_func>
    // enable_if: only enable it if FuncType is actually a function
    std::enable_if_t<guts::is_function_type<FuncType>::value, Options&&> kernel(DispatchKey dispatch_key) && {
      static_assert(!std::is_same<FuncType, KernelFunction::BoxedKernelFunction>::value, "Tried to register a stackbased (i.e. internal) kernel function using the public kernel<...>() API. Please either use the internal kernel(...) API or also implement the kernel function as defined by the public API.");
      static_assert(kernel_func != nullptr, "Kernel function cannot be nullptr");

      return std::move(*this).kernel(
        std::move(dispatch_key),
        KernelFunction::makeFromUnboxedFunction<FuncType, kernel_func>(),
        // TODO Do schema inference without relying on WrapFunctionIntoFunctor
        detail::inferFunctionSchemaFromFunctor<typename impl::WrapFunctionIntoFunctor<FuncType, kernel_func>::type>()
      );
    }

    /**
     * Use this to register an operator whose kernel is implemented by a function.
     * The kernel is a catch-all kernel, meaning it's called independent from
     * the input. Dispatch is disabled for this operator.
     *
     * Example:
     *
     * > namespace { Tensor my_kernel_cpu(Tensor a, Tensor b) {...} }
     * >
     * > static auto registry = c10::RegisterOperators()
     * >     .op(c10::RegisterOperators::options()
     * >         .schema("my_op")
     * >         .catchAllKernel<decltype(my_kernel_cpu), &my_kernel_cpu>());
     */
    template<class FuncType, FuncType* kernel_func>
    // enable_if: only enable it if FuncType is actually a function
    std::enable_if_t<guts::is_function_type<FuncType>::value, Options&&> catchAllKernel() && {
      static_assert(!std::is_same<FuncType, KernelFunction::BoxedKernelFunction>::value, "Tried to register a stackbased (i.e. internal) kernel function using the public kernel<...>() API. Please either use the internal kernel(...) API or also implement the kernel function as defined by the public API.");
      static_assert(kernel_func != nullptr, "Kernel function cannot be nullptr");

      return std::move(*this).kernel(
        c10::nullopt,
        KernelFunction::makeFromUnboxedFunction<FuncType, kernel_func>(),
        // TODO Do schema inference without relying on WrapFunctionIntoFunctor
        detail::inferFunctionSchemaFromFunctor<typename impl::WrapFunctionIntoFunctor<FuncType, kernel_func>::type>()
      );
    }

    template<class FuncType>
    // enable_if: only enable it if FuncType is actually a function
    std::enable_if_t<guts::is_function_type<FuncType>::value, Options&&> kernel(DispatchKey dispatch_key, FuncType* kernel_func) && {
      static_assert(!std::is_same<FuncType, KernelFunction::BoxedKernelFunction>::value, "Tried to register a stackbased (i.e. internal) kernel function using the public kernel<...>() API. Please either use the internal kernel(...) API or also implement the kernel function as defined by the public API.");
      TORCH_INTERNAL_ASSERT(kernel_func != nullptr, "Kernel function cannot be nullptr");

      return std::move(*this).kernel(
        std::move(dispatch_key),
        KernelFunction::makeFromUnboxedRuntimeFunction(kernel_func),
        // TODO Do schema inference without relying on WrapFunctionIntoFunctor
        detail::inferFunctionSchemaFromFunctor<impl::WrapFunctionIntoRuntimeFunctor<std::decay_t<FuncType>>>()
      );
    }

    template<class FuncType>
    // enable_if: only enable it if FuncType is actually a function
    std::enable_if_t<guts::is_function_type<FuncType>::value, Options&&> catchAllKernel(FuncType* kernel_func) && {
      static_assert(!std::is_same<FuncType, KernelFunction::BoxedKernelFunction>::value, "Tried to register a stackbased (i.e. internal) kernel function using the public kernel<...>() API. Please either use the internal kernel(...) API or also implement the kernel function as defined by the public API.");
      TORCH_INTERNAL_ASSERT(kernel_func != nullptr, "Kernel function cannot be nullptr");

      return std::move(*this).kernel(
        c10::nullopt,
        KernelFunction::makeFromUnboxedRuntimeFunction(kernel_func),
        // TODO Do schema inference without relying on WrapFunctionIntoFunctor
        detail::inferFunctionSchemaFromFunctor<impl::WrapFunctionIntoRuntimeFunctor<std::decay_t<FuncType>>>()
      );
    }

    // TODO Remove impl_unboxedOnlyKernel once all of aten can generate boxed kernels
    template<class FuncType, FuncType* kernel_func>
    // enable_if: only enable it if FuncType is actually a function
    std::enable_if_t<guts::is_function_type<FuncType>::value, Options&&> impl_unboxedOnlyKernel(DispatchKey dispatch_key) && {
      static_assert(!std::is_same<FuncType, KernelFunction::BoxedKernelFunction>::value, "Tried to register a stackbased (i.e. internal) kernel function using the public kernel<...>() API. Please either use the internal kernel(...) API or also implement the kernel function as defined by the public API.");
      static_assert(kernel_func != nullptr, "Kernel function cannot be nullptr");

      return std::move(*this).kernel(
        std::move(dispatch_key),
        KernelFunction::makeFromUnboxedOnlyRuntimeFunction(kernel_func),
        nullptr // disable function schema inference because some ops from native_functions.yaml don't support it yet
      );
    }

    // TODO Remove impl_unboxedOnlyCatchAllKernel once all of aten can generate boxed kernels
    template<class FuncType, FuncType* kernel_func>
    // enable_if: only enable it if FuncType is actually a function
    std::enable_if_t<guts::is_function_type<FuncType>::value, Options&&> impl_unboxedOnlyCatchAllKernel() && {
      static_assert(!std::is_same<FuncType, KernelFunction::BoxedKernelFunction>::value, "Tried to register a stackbased (i.e. internal) kernel function using the public kernel<...>() API. Please either use the internal kernel(...) API or also implement the kernel function as defined by the public API.");
      static_assert(kernel_func != nullptr, "Kernel function cannot be nullptr");

      return std::move(*this).kernel(
        c10::nullopt,
        KernelFunction::makeFromUnboxedOnlyRuntimeFunction(kernel_func),
        nullptr // disable function schema inference because some ops from native_functions.yaml don't support it yet
      );
    }

    /**
     * Use this to register an operator whose kernel is implemented as a lambda.
     * The kernel is only called for inputs matching the given dispatch key.
     * You can register multiple kernels for different dispatch keys.
     *
     * The lambda must be stateless, i.e. not have a capture. If your kernel
     * needs to store some configuration parameters, write the kernel as a
     * functor instead.
     *
     * Example:
     *
     * > static auto registry = c10::RegisterOperators()
     * >     .op(c10::RegisterOperators::options()
     * >         .schema("my_op")
     * >         .kernel(DispatchKey::CPUTensorId, [] (Tensor a) -> Tensor {...}));
     */
    template<class Lambda>
    // enable_if: only enable it if Lambda is a functor (note: lambdas are functors)
    std::enable_if_t<
        guts::is_functor<std::decay_t<Lambda>>::value
        && !std::is_same<typename guts::infer_function_traits_t<std::decay_t<Lambda>>::func_type, KernelFunction::BoxedKernelFunction>::value,
        Options&&> kernel(DispatchKey dispatch_key, Lambda&& functor) && {
      static_assert(!std::is_base_of<OperatorKernel, std::decay_t<Lambda>>::value, "The kernel(x) API for registering a kernel is only meant to be used with lambdas. Your kernel is a functor. Please use the kernel<Functor>() API instead.");

      // We don't support stateful lambdas (i.e. lambdas with a capture), because their
      // behavior would be nonobvious. A functor kernel with cache gets a new instance of
      // its cache each time the kernel is looked up from the dispatch table.
      // A lambda with a capture would be global and share its capture between all kernel lookups.
      // So, instead of making users having to think about it (including the thread-safety
      // issues this causes), let's just forbid stateful lambdas altogether.
      static_assert(guts::is_stateless_lambda<std::decay_t<Lambda>>::value, "The kernel(x) API for registering a kernel only works for stateless lambdas (i.e. lambdas without captures). If you need a cache, please use the functor based API kernel<Functor>() instead.");

      return std::move(*this).kernel(
        std::move(dispatch_key),
        KernelFunction::makeFromUnboxedLambda(std::forward<Lambda>(functor)),
        // TODO Do schema inference without relying on WrapFunctionIntoRuntimeFunctor
        detail::inferFunctionSchemaFromFunctor<impl::WrapFunctionIntoRuntimeFunctor<std::decay_t<Lambda>>>()
      );
    }

    /**
     * Use this to register an operator whose kernel is implemented as a lambda.
     * The kernel is a catch-all kernel, meaning it's called independent from
     * the input. Dispatch is disabled for this operator.
     *
     * The lambda must be stateless, i.e. not have a capture. If your kernel
     * needs to store some configuration parameters, write the kernel as a
     * functor instead.
     *
     * Example:
     *
     * > static auto registry = c10::RegisterOperators()
     * >     .op(c10::RegisterOperators::options()
     * >         .schema("my_op")
     * >         .catchAllKernel([] (Tensor a) -> Tensor {...}));
     */
    template<class Lambda>
    // enable_if: only enable it if Lambda is a functor (note: lambdas are functors)
    std::enable_if_t<
        guts::is_functor<std::decay_t<Lambda>>::value
        && !std::is_same<typename guts::infer_function_traits_t<std::decay_t<Lambda>>::func_type, KernelFunction::BoxedKernelFunction>::value,
        Options&&> catchAllKernel(Lambda&& lambda) && {
      static_assert(!std::is_base_of<OperatorKernel, std::decay_t<Lambda>>::value, "The kernel(x) API for registering a kernel is only meant to be used with lambdas. Your kernel is a functor. Please use the kernel<Functor>() API instead.");

      // We don't support stateful lambdas (i.e. lambdas with a capture), because their
      // behavior would be nonobvious.
      // A lambda with a capture would be global and share its capture between all kernel lookups.
      // This would be a likely source for unexpected race conditions, so we forbid it.
      // If a kernel really needs global state, they can just have regular global state
      // in their .cpp file next to the kernel lambda.
      static_assert(guts::is_stateless_lambda<std::decay_t<Lambda>>::value, "The kernel(x) API for registering a kernel only works for stateless lambdas (i.e. lambdas without captures). If you need a cache, please use the functor based API kernel<Functor>() instead.");

      return std::move(*this).kernel(
        c10::nullopt,
        KernelFunction::makeFromUnboxedLambda(std::forward<Lambda>(lambda)),
        // TODO Do schema inference without relying on WrapFunctionIntoRuntimeFunctor
        detail::inferFunctionSchemaFromFunctor<impl::WrapFunctionIntoRuntimeFunctor<std::decay_t<Lambda>>>()
      );
    }

    Options&& aliasAnalysis(AliasAnalysisKind aliasAnalysisKind) && {
      TORCH_CHECK(!aliasAnalysisKind_.has_value(), "You can only call aliasAnalysis() once per operator registration.");
      aliasAnalysisKind_ = aliasAnalysisKind;
      return std::move(*this);
    }

  private:
    Options&& kernel(c10::optional<DispatchKey> dispatch_key, KernelFunction&& func, std::unique_ptr<FunctionSchema>&& inferred_function_schema) && {
      KernelRegistrationConfig config;
      config.dispatch_key = dispatch_key;
      config.func = std::move(func);
      config.inferred_function_schema = std::move(inferred_function_schema);
      kernels.push_back(std::move(config));
      return std::move(*this);
    }

    Options()
    : schemaOrName_(c10::nullopt)
    , kernels()
    , aliasAnalysisKind_(c10::nullopt)
    {}

    // KernelRegistrationConfig accumulates all information from the config
    // parameters passed to a RegisterOperators::op() call into one object.
    struct KernelRegistrationConfig final {
      KernelRegistrationConfig()
        : dispatch_key(c10::nullopt)
        , func()
        , inferred_function_schema(nullptr)
      {}

      c10::optional<DispatchKey> dispatch_key;
      KernelFunction func;
      std::unique_ptr<FunctionSchema> inferred_function_schema;
    };

    c10::optional<c10::either<OperatorName, FunctionSchema>> schemaOrName_;

    std::vector<KernelRegistrationConfig> kernels;
    optional<AliasAnalysisKind> aliasAnalysisKind_;
    friend class RegisterOperators;
    friend class Module;
  };

  /**
   * Call this to get an instance of registration options, which
   * can be passed to a call to RegisterOperators::op() to specify
   * these options for the operator registration.
   * See class doc comment for examples.
   */
  static Options options() {
    return {};
  }

  /**
   * Call this to register an operator. See class doc comment for examples.
   */
  RegisterOperators&& op(Options&& options) && {
    checkSchemaAndRegisterOp_(std::move(options));
    return std::move(*this);
  }

  // Regular mutator version of the && version above
  RegisterOperators& op(Options&& options) & {
    checkSchemaAndRegisterOp_(std::move(options));
    return *this;
  }

  /**
   * This is a shorthand for RegisterOperators::op(Options) where you can
   * specify the operator schema outside of the options parameter.
   * See class doc comment for examples.
   */
  RegisterOperators&& op(const std::string& schemaOrName, Options&& options = RegisterOperators::options()) && {
    return std::move(*this).op(std::move(options).schema(schemaOrName));
  }

  // internal only for registering caffe2 ops
  RegisterOperators&& op(FunctionSchema schema, Options&& options) && {
    return std::move(*this).op(std::move(options).schema(std::move(schema)));
  }

  template<class FuncType>
  explicit RegisterOperators(const std::string& schemaOrName, FuncType&& func, Options&& options = RegisterOperators::options())
  : RegisterOperators() {
    std::move(*this).op(schemaOrName, std::forward<FuncType>(func), std::move(options));
  }

  /**
   * This API registers an operator based on a kernel function pointer.
   *
   * Given a kernel
   *
   * > namespace { Tensor my_kernel_cpu(Tensor a, Tensor b) {...} }
   *
   * This API looks like:
   *
   * > static auto registry = c10::RegisterOperators()
   * >     .op("my_op", &my_kernel_cpu);
   *
   * If your kernel is small and the overhead of calling it matters,
   * then this API might be the wrong choice since the following API
   * has a slightly lower overhead for calling into the kernel:
   *
   * > static auto registry = c10::RegisterOperators()
   * >     .op("my_op", c10::RegisterOperators::options()
   * >         .kernel<decltype(my_kernel_cpu), &my_kernel_cpu>());
   *
   * Or, alternatively, write your kernel as a functor:
   *
   * > namespace {
   * >   class my_kernel_cpu final : public c10::OperatorKernel {
   * >   public:
   * >     Tensor operator()(Tensor a, Tensor b) {...}
   * >   };
   * > }
   * >
   * > static auto registry = c10::RegisterOperators()
   * >     .op("my_op", c10::RegisterOperators::options()
   * >         .kernel<my_kernel_cpu>());
   */
   template<class FuncType>
   // enable_if: only enable it if FuncType is actually a function, but not a stack based BoxedKernelFunction.
   std::enable_if_t<guts::is_function_type<FuncType>::value && !std::is_same<FuncType, KernelFunction::BoxedKernelFunction>::value, RegisterOperators&&>
   op(const std::string& schemaOrName, FuncType* func, Options&& options = RegisterOperators::options()) && {
     constexpr bool AllowLegacyTypes = true;
     return std::move(*this).op(std::move(options).schema(schemaOrName).kernel(
       c10::nullopt,
       KernelFunction::makeFromUnboxedRuntimeFunction<AllowLegacyTypes>(func),
       // TODO Do schema inference without relying on WrapFunctionIntoRuntimeFunctor
       detail::inferFunctionSchemaFromFunctor<impl::WrapFunctionIntoRuntimeFunctor<std::decay_t<FuncType>>>()
     ));
   }

   /**
    * This API registers an operator based on a kernel lambda.
    *
    * This API looks like:
    *
    * > static auto registry = c10::RegisterOperators()
    * >     .op("my_op", [] (Tensor a, Tensor b) {...});
    *
    * This is equivalent to:
    *
    * > static auto registry = c10::RegisterOperators()
    * >     .op("my_op", c10::RegisterOperators::options()
    * >         .catchAllKernel([] (Tensor a, Tensor b) {...}));
    *
    */
    template<class Lambda>
    // enable_if: only enable it if Lambda is actually a stateless lambda
    std::enable_if_t<guts::is_functor<Lambda>::value && guts::is_stateless_lambda<std::decay_t<Lambda>>::value, RegisterOperators&&>
    op(const std::string& schemaOrName, Lambda&& lambda, Options&& options = RegisterOperators::options()) && {
      static_assert(!std::is_base_of<OperatorKernel, Lambda>::value, "c10::OperatorKernel is part of the new kernel registration API and shouldn't be used together with the deprecated registration API. Please use the new RegisterOperators::options().kernel() based API instead.");

      constexpr bool AllowLegacyTypes = true;
      return std::move(*this).op(std::move(options).schema(schemaOrName).kernel(
        c10::nullopt,
        KernelFunction::makeFromUnboxedLambda<AllowLegacyTypes>(std::forward<Lambda>(lambda)),
        // TODO Do schema inference without relying on WrapFunctionIntoRuntimeFunctor
        detail::inferFunctionSchemaFromFunctor<impl::WrapFunctionIntoRuntimeFunctor<std::decay_t<Lambda>>>()
      ));
    }

    template<class Lambda>
    C10_DEPRECATED_MESSAGE("Registering operator kernels with stateful lambdas (i.e. lambdas with a capture) has non-obvious behavior. This is deprecated. Please use a lambda without a capture or a functor class instead.")
    // enable_if: only enable it if Lambda is actually a functor but not a stateless lambda
    std::enable_if_t<guts::is_functor<Lambda>::value && !guts::is_stateless_lambda<std::decay_t<Lambda>>::value, RegisterOperators&&>
    op(const std::string& schemaOrName, Lambda&& lambda, Options&& options = RegisterOperators::options()) && {
      static_assert(!std::is_base_of<OperatorKernel, Lambda>::value, "c10::OperatorKernel is part of the new kernel registration API and shouldn't be used together with the deprecated registration API. Please use the new RegisterOperators::options().kernel() based API instead.");

      constexpr bool AllowLegacyTypes = true;
      return std::move(*this).op(std::move(options).schema(schemaOrName).kernel(
        c10::nullopt,
        KernelFunction::makeFromUnboxedLambda<AllowLegacyTypes>(std::forward<Lambda>(lambda)),
        // TODO Do schema inference without relying on WrapFunctionIntoRuntimeFunctor
        detail::inferFunctionSchemaFromFunctor<impl::WrapFunctionIntoRuntimeFunctor<std::decay_t<Lambda>>>()
      ));
    }

private:
  void checkSchemaAndRegisterOp_(Options&& config);

  static c10::FunctionSchema inferSchemaFromKernels_(const OperatorName& opNameStr, const Options& options);
  void checkNoDuplicateKernels_(const Options& options);
  void registerOp_(Options&& options);

  std::vector<RegistrationHandleRAII> registrars_;
};

// --------------------------------------------------------------------------
//
// New style API
//
// --------------------------------------------------------------------------
//
// The basic concept behind the new style API is to be as similar to pybind11's
// API as possible.
//
// A quick tour of a few usage examples:
//
//  auto register = torch::import("aten")
//
//    // Define a schema for an operator, but provide no implementation
//    .def("mul(Tensor self, Tensor other) -> Tensor")
//
//    // Define a operator with exactly one implementation for all backends.
//    .def("add(Tensor self, Tensor other) -> Tensor", &add_impl)
//
//    // Provide an implementation for a defined operator (you can
//    // provide multiple; one per backend).  We'll take care of calling
//    // the correct implementation depending on if we get a CPU
//    // tensor or a CUDA tensor
//    .impl("mul", torch::dispatch(torch::kCPU, &mul_cpu_impl))
//    .impl("mul", torch::dispatch(torch::kCUDA, &mul_cuda_impl))
//
// Also, you can omit the top level namespace and specify it explicitly in
// the sub-definitions, e.g.,  torch::import().impl("aten::mul", ...)


// Represents a C++ function that implements an operator.  Most users won't
// interact directly with this class, except via error messages: the
// constructors this function define the set of permissible "function"-like
// things you can bind via the interface.
//
// This class erases the type of the passed in function, but durably records
// the type via an inferred schema for the function.
//
// TODO: This is morally the same thing as KernelRegistrationConfig, but it's
// opaque to the user.
class CAFFE2_API CppFunction final {
public:
  // This overload accepts function pointers, e.g., CppFunction(&add_impl)
  template <typename Func>
  explicit CppFunction(Func* f, std::enable_if_t<guts::is_function_type<Func>::value, std::nullptr_t> = nullptr)
    : func_(c10::KernelFunction::makeFromUnboxedRuntimeFunction(f))
<<<<<<< HEAD
    // TODO: Don't go through WrapFunctionIntoRuntimeFunctor
    , schema_(detail::inferFunctionSchemaFromFunctor<impl::WrapFunctionIntoRuntimeFunctor<std::decay_t<Func>>>())
=======
    // TODO: Don't go through WrapRuntimeKernelFunctor
    , schema_(detail::FunctionSchemaInferer<detail::WrapRuntimeKernelFunctor<std::decay_t<Func>>>()())
    , debug_("Func")
>>>>>>> 0eb26fb0
    {}

  // This overload accepts lambdas, e.g., CppFunction([](const Tensor& self) { ... })
  template <typename Lambda>
  explicit CppFunction(Lambda&& f, std::enable_if_t<guts::is_functor<std::decay_t<Lambda>>::value, std::nullptr_t> = nullptr)
    : func_(c10::KernelFunction::makeFromUnboxedLambda(std::forward<Lambda>(f)))
<<<<<<< HEAD
    // TODO: Don't go through WrapFunctionIntoRuntimeFunctor
    , schema_(detail::inferFunctionSchemaFromFunctor<impl::WrapFunctionIntoRuntimeFunctor<std::decay_t<Lambda>>>())
=======
    // TODO: Don't go through WrapRuntimeKernelFunctor
    , schema_(detail::FunctionSchemaInferer<detail::WrapRuntimeKernelFunctor<std::decay_t<Lambda>>>()())
    , debug_("Lambda")
>>>>>>> 0eb26fb0
    {}

  // This static factory lets you create CppFunctions that (1) don't have boxing
  // wrappers (because we don't support it yet) and (2) don't have schema
  // inference (because some ops don't support it).
  //
  // TODO: Eliminate the necessity for this function entirely.
  template <typename Func>
  static CppFunction makeUnboxedOnly(Func* f) {
    return CppFunction(
      c10::KernelFunction::makeFromUnboxedOnlyRuntimeFunction(f),
      /* schema */ nullptr,
      "UnboxedOnly"
    );
  }

  // TODO: more user friendly API
  static CppFunction makeFallthrough() {
    return CppFunction(
      c10::KernelFunction::makeFallthrough(),
      /* schema */ nullptr,
      "Fallthrough"
    );
  }

  // TODO: more user friendly API
  template<KernelFunction::BoxedKernelFunction* func>
  static CppFunction makeFromBoxedFunction() {
    return CppFunction(
      c10::KernelFunction::makeFromBoxedFunction<func>(),
      /* schema */ nullptr,
      "BoxedFunction"
    );
  }

  CppFunction&& debug(std::string d) && {
    debug_ = std::move(d);
    return std::move(*this);
  }

private:
  c10::optional<c10::DispatchKey> dispatch_key_;
  c10::KernelFunction func_;
  std::unique_ptr<c10::FunctionSchema> schema_;
  std::string debug_;

  // The "setter" for dispatch_key_
  template <typename Func>
  friend CppFunction dispatch(c10::DispatchKey, Func&&);

  // The only class which actually pulls out values from CppFunction (does so
  // destructively, felt too lazy to write accessors that I don't even
  // want users to use)
  friend class Module;

  CppFunction(KernelFunction func, std::unique_ptr<c10::FunctionSchema> schema, std::string debug);
};

// Create a CppFunction which is associated with a specific dispatch key.
// CppFunctions that are tagged with a DispatchKey don't get invoked /unless/
// the dispatcher determines that the DispatchKey is the best choice for
// a function
template <typename Func>
inline CppFunction dispatch(c10::DispatchKey k, Func&& raw_f) {
  CppFunction f(std::forward<Func>(raw_f));
  f.dispatch_key_ = k;
  return f;
}

// Convenience overload of dispatch which accepts DeviceType
template <typename Func>
inline CppFunction dispatch(DeviceType type, Func&& raw_f) {
  auto deviceTypeToDispatchKey = [](DeviceType t){
    switch (t) {
      case DeviceType::CPU:
        return c10::DispatchKey::CPUTensorId;
      case DeviceType::CUDA:
        return c10::DispatchKey::CUDATensorId;
      case DeviceType::XLA:
        return c10::DispatchKey::XLATensorId;
      default:
        TORCH_CHECK(false,
          "Device type ", t, " cannot be overloaded at dispatch time, "
          "please file a bug report explaining what you were trying to do.");
    }
  };
  return dispatch(deviceTypeToDispatchKey(type), std::forward<Func>(raw_f));
}

// Convenience for overriding autograd functionality
template <typename Func>
inline CppFunction dispatch_autograd(Func&& raw_f) {
  return dispatch(c10::DispatchKey::VariableTensorId, std::forward<Func>(raw_f));
}

inline FunctionSchema schema(const char* str, AliasAnalysisKind k) {
  FunctionSchema s = torch::jit::parseSchema(str);
  s.setAliasAnalysis(k);
  return s;
}
inline FunctionSchema schema(const char* s) {
  return schema(s, AliasAnalysisKind::FROM_SCHEMA);
}
inline FunctionSchema&& schema(FunctionSchema&& s) { return std::move(s); }

namespace detail {

  inline c10::either<OperatorName, FunctionSchema> constructSchemaOrName(FunctionSchema&& s) {
    return c10::make_right<OperatorName, FunctionSchema>(std::move(s));
  }
  inline c10::either<OperatorName, FunctionSchema> constructSchemaOrName(OperatorName&& n) {
    return c10::make_left<OperatorName, FunctionSchema>(std::move(n));
  }
  inline c10::either<OperatorName, FunctionSchema> constructSchemaOrName(const char* str) {
    auto s = torch::jit::parseSchemaOrName(str);
    if (s.is_right()) {
      s.right().setAliasAnalysis(AliasAnalysisKind::FROM_SCHEMA);
    }
    return s;
  }

}

// Represents a namespace in which we can define operators.  Conventionally
// constructed using "torch::import".  This object lets you avoid repeatedly
// having to specify a namespace, instead you specify it once with:
//
//      torch::import("aten")
//        .def("add", [](const Tensor& a, const Tensor& b) { return a + b; })
//        .def("mul", torch::dispatch(torch::kCPU, &cpu_add))
//
// versus
//
//      torch::import()
//        .def("aten::add", ...)
//        .def("aten::mul", ...)
//
class CAFFE2_API Module final {
  c10::optional<std::string> ns_;

  std::vector<RegistrationHandleRAII> registrars_;

  Module(std::string ns);
  Module();

  // Use these as the constructors
  friend Module import(std::string ns);
  friend Module import();

public:
  Module(const Module&) = delete;
  Module& operator=(const Module&) = delete;

  Module(Module&&);
  Module& operator=(Module&&);

  // Some notes about the API design here.  We had the following constraints:
  //
  //  - We wanted to support both method chaining to a static variable (&& ref
  //    qualifier) as well as regular allocate the object and then mutate it (&
  //    ref qualifier)
  //  - We need to support multiple "types" of arguments for schema and
  //    functions (e.g., unnamed lambda types, regular functions, const char*,
  //    fully instantiated schemas)
  //  - We don't want to write exponentially many overloads
  //  - We don't want to rely on implicit conversion to a common type,
  //    because the C++ compiler will only be willing to do a single
  //    implicit conversion (reducing the set of valid types which you
  //    can invoke with); also error messages are worse when an implicit
  //    conversion is not selected (as the compiler will not explain
  //    why it didn't select an implicit conversion; this is different
  //    from overloads where it will explain each candidate overload and
  //    why it didn't apply)
  //
  // To solve all of these constraints at the same time, we use a trick taken
  // from the pybind11 library: template over the argument in the user visible
  // API, and inside of the templated function explicitly call an overloaded
  // function to resolve the argument to a real type.  You get the good error
  // messages from overloads, but at the same time you only need to write the
  // overload for any given argument type once.
  //
  // We still have to 2x all functions in the API so we can do both && and &
  // ref qualifiers, c'est la vie.

  // Declare an operator with a schema, but don't provide any implementations
  // for it.  You're expected to then provide implementations using the
  // impl() method.
  Module& def(FunctionSchema&& schema) &;
  template <typename Schema>
  Module& def(Schema&& raw_schema) & {
    FunctionSchema s = schema(std::forward<Schema>(raw_schema));
    return def(std::move(s));
  }
  template <typename Schema>
  Module&& def(Schema&& raw_schema) && {
    def(std::forward<Schema>(raw_schema));
    return std::move(*this);
  }

  // Convenience method to define an operator for a schema and then register
  // an implementation for it.  def(n, f) is almost equivalent to def(n).impl(f),
  // except that if n is not a schema, then the schema is inferred from the
  // static type of f.
  Module& def(c10::either<OperatorName, FunctionSchema>&&, CppFunction&& f) &;
  template <typename NameOrSchema, typename Func>
  Module& def(NameOrSchema&& raw_name_or_schema, Func&& raw_f) & {
    CppFunction f(std::forward<Func>(raw_f));
    auto name_or_schema = detail::constructSchemaOrName(std::forward<NameOrSchema>(raw_name_or_schema));
    return def(std::move(name_or_schema), std::move(f));
  }
  template <typename NameOrSchema, typename Func>
  Module&& def(NameOrSchema&& raw_name_or_schema, Func&& raw_f) && {
    def(std::forward<NameOrSchema>(raw_name_or_schema), std::forward<Func>(raw_f));
    return std::move(*this);
  }

  // Register an implementation for an operator.  You may register multiple
  // implementations for a single operator at different dispatch keys
  // (see torch::dispatch).  Implementations must have a corresponding
  // declaration (from def), otherwise they are invalid.
  Module& impl(const char* name, CppFunction&& f) &;
  template <typename Func>
  Module& impl(const char* name, Func&& raw_f) & {
    CppFunction f(std::forward<Func>(raw_f));
    return impl(name, std::move(f));
  }
  template <typename Func>
  Module&& impl(const char* name, Func&& raw_f) && {
    impl(name, std::forward<Func>(raw_f));
    return std::move(*this);
  }

  // Register a fallback implementation for all operators which will be used
  // if there is not a specific implementation for an operator available.
  // At the moment, you must specify a dispatch key (see torch::dispatch) for
  // your fallback.
  Module& fallback(CppFunction&& f) &;
  template <typename Func>
  Module& fallback(Func&& raw_f) & {
    CppFunction f(std::forward<Func>(raw_f));
    return fallback(std::move(f));
  }
  template <typename Func>
  Module&& fallback(Func&& raw_f) && {
    fallback(std::forward<Func>(raw_f));
    return std::move(*this);
  }
};

// Return the namespace corresponding to the string 'ns'
inline Module import(std::string ns) {
  return Module(std::move(ns));
}

// Return the "top-level" namespace; subsequent definitions must be explicitly
// namespaced
inline Module import() {
  return Module();
}

} // namespace c10

namespace torch {
  // Old-style API
  using RegisterOperators = c10::RegisterOperators;

  // New-style API
  using c10::dispatch;
  using c10::dispatch_autograd;
  using c10::schema;
  using c10::import;
}<|MERGE_RESOLUTION|>--- conflicted
+++ resolved
@@ -640,28 +640,18 @@
   template <typename Func>
   explicit CppFunction(Func* f, std::enable_if_t<guts::is_function_type<Func>::value, std::nullptr_t> = nullptr)
     : func_(c10::KernelFunction::makeFromUnboxedRuntimeFunction(f))
-<<<<<<< HEAD
-    // TODO: Don't go through WrapFunctionIntoRuntimeFunctor
+    // TODO: Don't go through WrapRuntimeKernelFunctor
     , schema_(detail::inferFunctionSchemaFromFunctor<impl::WrapFunctionIntoRuntimeFunctor<std::decay_t<Func>>>())
-=======
-    // TODO: Don't go through WrapRuntimeKernelFunctor
-    , schema_(detail::FunctionSchemaInferer<detail::WrapRuntimeKernelFunctor<std::decay_t<Func>>>()())
     , debug_("Func")
->>>>>>> 0eb26fb0
     {}
 
   // This overload accepts lambdas, e.g., CppFunction([](const Tensor& self) { ... })
   template <typename Lambda>
   explicit CppFunction(Lambda&& f, std::enable_if_t<guts::is_functor<std::decay_t<Lambda>>::value, std::nullptr_t> = nullptr)
     : func_(c10::KernelFunction::makeFromUnboxedLambda(std::forward<Lambda>(f)))
-<<<<<<< HEAD
-    // TODO: Don't go through WrapFunctionIntoRuntimeFunctor
+    // TODO: Don't go through WrapRuntimeKernelFunctor
     , schema_(detail::inferFunctionSchemaFromFunctor<impl::WrapFunctionIntoRuntimeFunctor<std::decay_t<Lambda>>>())
-=======
-    // TODO: Don't go through WrapRuntimeKernelFunctor
-    , schema_(detail::FunctionSchemaInferer<detail::WrapRuntimeKernelFunctor<std::decay_t<Lambda>>>()())
     , debug_("Lambda")
->>>>>>> 0eb26fb0
     {}
 
   // This static factory lets you create CppFunctions that (1) don't have boxing
