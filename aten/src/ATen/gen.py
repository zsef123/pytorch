--- conflicted
+++ resolved
@@ -63,17 +63,15 @@
     help='group function registrations by op name and write to separate files; '
          'must also set --op_registration_whitelist param')
 parser.add_argument(
-<<<<<<< HEAD
+    '--force_schema_registration',
+    action='store_true',
+    help='force it to generate schema-only registrations for ops that are not'
+         'listed on --op_registration_whitelist')
+parser.add_argument(
     '--disable-autograd',
     default=False,
     action='store_true',
     help='skip generating autograd related code when the flag is set')
-=======
-    '--force_schema_registration',
-    action='store_true',
-    help='force it to generate schema-only registrations for ops that are not'
-         'listed on --op_registration_whitelist')
->>>>>>> c3f20f46
 options = parser.parse_args()
 # NB: It is mandatory to NOT use os.path.join here, as the install directory
 # will eventually be ingested by cmake, which does not respect Windows style
@@ -281,22 +279,14 @@
         opname = op_registration.operator_name
         registration = op_registration.registration_code
         # apply whitelist
-        if op_registration_whitelist is not None and opname not in op_registration_whitelist:
-<<<<<<< HEAD
-            continue
         if options.disable_autograd and is_backward_op(opname):
             continue
-        if not options.per_op_registration:
-            # per type registration
-            per_type_registrations.append(registration)
-        else:
-=======
+        if op_registration_whitelist is not None and opname not in op_registration_whitelist:
             if options.force_schema_registration:
                 registration = op_registration.schema_registration_code
             else:
                 continue
         if options.per_op_registration:
->>>>>>> c3f20f46
             # per op registration
             per_op_registrations[opname].append(registration)
         else:
