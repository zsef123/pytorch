#pragma once

#include <ATen/Dispatch.h>
#include <ATen/Generator.h>
#include <ATen/Tensor.h>
#include <ATen/native/TensorIterator.h>
#include <ATen/native/ComplexHelper.h>
#include <c10/util/Optional.h>
#include <limits>
#include <cmath>

namespace at {
namespace native {
namespace templates {

// ==================================================== Random ========================================================

// The purpose of `update_from` and `update_to` is to find the closest valid int64_t number that can be used as actual `from`.
// The current implementation of `random_` uses uint64_t arithmetics and casts the result to the target dtype(scalar_t).
// This casting can result in generating numbers that happen to be greater or equal to `to` value. For instance:
//
//    auto actual = torch::empty({3, 3}, torch::half);
//    actual.random_(0, 65504);
//
// If random's uint64_t arithmetics produces 65503 as a random value after casting to torch::half it becomes 65504
// and violates the requirement that random value must be less than `to`. To resolve this issue `update_from` and `update_to`
// moves `from` to the left and `to` to the right to the next closest value that won't go outside [from, to) after casting to
// the target dtype. For `to` = 65504 it moves left for (1 << (log2(to) - 11 + 1)) = 32 and becomes 65472, which is previous
// available number for torch::half dtype.
template<typename scalar_t>
int64_t update_from(int64_t from) {
  static_assert(
    std::is_floating_point<scalar_t>::value ||
    std::is_same<scalar_t, at::Half>::value ||
    std::is_same<scalar_t, at::BFloat16>::value, "scalar_t must be floating-point type");
  const auto from_plus_1 = static_cast<int64_t>(static_cast<scalar_t>(from + 1));
  if (from_plus_1 < from) {
    int64_t from_ = std::abs(from + 1);
    int n = 0;
    while (from_ >>= 1) ++n;
    from = from_plus_1 + (1LL << (n - std::numeric_limits<scalar_t>::digits + 1));
  }
  return from;
}

template<typename scalar_t>
int64_t update_to(int64_t to) {
  static_assert(
    std::is_floating_point<scalar_t>::value ||
    std::is_same<scalar_t, at::Half>::value ||
    std::is_same<scalar_t, at::BFloat16>::value, "scalar_t must be floating-point type");
  const auto to_minus_1 = static_cast<int64_t>(static_cast<scalar_t>(to - 1));
  if (to_minus_1 >= to) {
    int64_t to_ = std::abs(to - 1);
    int n = 0;
    while (to_ >>= 1) ++n;
    to = to_minus_1 - (1LL << (n - std::numeric_limits<scalar_t>::digits + 1));
  }
  return to;
}

template<template<typename> class random_kernel, typename RNG>
at::Tensor& random_impl(at::Tensor& self, at::Generator generator) {
  auto iter = at::TensorIterator::nullary_op(self);
  random_kernel<RNG>()(iter, generator);
  return self;
}

#define CHECK_OUT_OF_BOUNDS_AND_SHOW_WARNING(var, name, min, max, dtype) \
  if (var < min || var > max) { \
    TORCH_WARN(name , " is out of bounds for ", dtype, ". This warning will become an error in version 1.6 release, please fix the code in advance"); \
  }

static void check_from_to_in_range(int64_t from, int64_t to_inc, caffe2::TypeMeta dtype) {
  const auto scalar_type = typeMetaToScalarType(dtype);
  if (isFloatingType(scalar_type)) {
    AT_DISPATCH_FLOATING_TYPES_AND2(at::ScalarType::Half, at::ScalarType::BFloat16, scalar_type, "check_random_fp_bounds", [&] {
      const auto min = static_cast<double>(std::numeric_limits<scalar_t>::lowest());
      const auto max = static_cast<double>(std::numeric_limits<scalar_t>::max());
      CHECK_OUT_OF_BOUNDS_AND_SHOW_WARNING(from, "from", min, max, dtype);
      CHECK_OUT_OF_BOUNDS_AND_SHOW_WARNING(to_inc, "to - 1", min, max, dtype);
    });
  } else if (isIntegralType(scalar_type, /*includeBool=*/true)) {
    AT_DISPATCH_INTEGRAL_TYPES_AND(at::ScalarType::Bool, scalar_type, "check_random_integral_bounds", [&]() {
      const auto min = static_cast<int64_t>(std::numeric_limits<scalar_t>::lowest());
      const auto max = static_cast<int64_t>(std::numeric_limits<scalar_t>::max());
      CHECK_OUT_OF_BOUNDS_AND_SHOW_WARNING(from, "from", min, max, dtype);
      CHECK_OUT_OF_BOUNDS_AND_SHOW_WARNING(to_inc, "to - 1", min, max, dtype);
    });
  } else {
    TORCH_CHECK(false, "check_random_bounds handles only integral, floating-point and boolean types");
  }
}

template<template<typename> class random_from_to_kernel, typename RNG>
at::Tensor& random_from_to_impl(at::Tensor& self, int64_t from, c10::optional<int64_t> to_opt, at::Generator generator) {
  uint64_t range = 0;
  auto iter = at::TensorIterator::nullary_op(self);
  if (to_opt.has_value()) {
    // [from, to)
    int64_t to = *to_opt;
    TORCH_CHECK(from < to, "random_ expects 'from' to be less than 'to', but got from=", from, " >= to=", to);
    if (isFloatingType(iter.dtype())) {
      AT_DISPATCH_FLOATING_TYPES_AND2(at::ScalarType::Half, at::ScalarType::BFloat16, self.scalar_type(), "random_update_from_to", [&] {
        from = update_from<scalar_t>(from);
        to = update_to<scalar_t>(to);
        TORCH_CHECK(from < to, "random_ expects 'from' casted to dtype to be less than 'to' casted to dtype, but got from=", from, " >= to=", to);
      });
    }
    check_from_to_in_range(from, to - 1, self.dtype());
    range = static_cast<uint64_t>(to) - static_cast<uint64_t>(from);
    random_from_to_kernel<RNG>()(iter, range, from, generator);
  } else if (from != std::numeric_limits<int64_t>::lowest()) {
    // [from, std::numeric_limits<int64_t>::max()]
    int64_t to_inc = 0;
    if (isFloatingType(iter.dtype())) {
      AT_DISPATCH_FLOATING_TYPES_AND2(at::ScalarType::Half, at::ScalarType::BFloat16, self.scalar_type(), "random_from_to_range_calc", [&] {
        to_inc = std::numeric_limits<scalar_t>::max() > std::numeric_limits<int64_t>::max() ? std::numeric_limits<int64_t>::max() : static_cast<int64_t>(std::numeric_limits<scalar_t>::max());
        from = update_from<scalar_t>(from);
        TORCH_CHECK(from < to_inc, "random_ expects 'from' casted to dtype to be less than or equal to 'to_inc' casted to dtype, but got from=", from, " > to_inc=", to_inc);
      });
    } else if (isIntegralType(iter.dtype(), /*includeBool=*/true)) {
      AT_DISPATCH_INTEGRAL_TYPES_AND(at::ScalarType::Bool, self.scalar_type(), "random_from_to_range_calc", [&] {
        if (std::is_same<scalar_t, bool>::value) {
          to_inc = static_cast<int64_t>(true);
        } else {
          to_inc = static_cast<int64_t>(std::numeric_limits<scalar_t>::max());
        }
      });
    } else {
      TORCH_CHECK(false, "random_from_to_impl handles only integral, floating-point and boolean types");
    }
    check_from_to_in_range(from, to_inc, self.dtype());
    range = static_cast<uint64_t>(to_inc) - static_cast<uint64_t>(from) + 1;
    random_from_to_kernel<RNG>()(iter, range, from, generator);
  } else {
    // [std::numeric_limits<int64_t>::lowest(), std::numeric_limits<int64_t>::max()]
    // range = 2^64
    random_from_to_kernel<RNG>()(iter, generator);
  }
  return self;
}

// ==================================================== Normal ========================================================

// This function computes broadcasted size of mean and std, resize the output to the broadcasted size if it was empty
// [Note] The following features will be deprecated in version 1.6 release and function signature will be changed after
//   When mean and std are not broadcastable but have same number of elements:
//     This function will resize the output to the size of mean if it was empty.
//     This function will reshape the std to the shape of mean.
//     This function will return true in deprecated case, false in broadcastable case and throw in all other cases before deprecation.
//     This function will not return and throw if mean and std are not broadcastable after deprecation
static bool resize_output_for_normal(at::Tensor& output, const at::Tensor& mean, const at::Tensor& std) {
  bool expandable = at::are_expandable(mean.sizes(), std.sizes());
  bool empty_output = output.numel() == 0;

  if (expandable) {
    auto shape = at::infer_size(mean.sizes(), std.sizes());
    TORCH_CHECK(
        empty_output || output.sizes().equals(shape),
        "inconsistent tensor, output size (", output.sizes(), ") is not the same as broadcasted mean and std size (", shape, ")");
    if (empty_output) {
      at::native::resize_(output, shape);
    }
    return false;
  }
  else {
    TORCH_CHECK(
        mean.numel() == std.numel(),
        "inconsistent tensor, std and mean are not broadcastable and have different number of elements, "
        "expected mean ", mean.sizes(), " and std ", std.sizes(), " to have same number of elements)");
    TORCH_CHECK(
        empty_output || output.sizes().equals(mean.sizes()),
        "inconsistent tensor, std and mean are not broadcastable, output size (", output.sizes(), ") is not the same as mean size (", mean.sizes(), ")");
    TORCH_WARN_ONCE(
        "std and mean have the same number of elements, but are not broadcastable. This was previously a "
        "supported mode of operation, but is now deprecated and the support will be removed in version 1.6 release. "
        "Note that the current implementation reshapes std to the shape of mean, which may be incur data copies. "
        "Please ensure that std and mean are broadcastable to avoid these issues.");
    if (empty_output) {
      at::native::resize_(output, mean.sizes());
    }
    return true;
  }
}

template<template<typename> class normal_kernel, typename RNG>
Tensor& normal_impl_(Tensor& self, double mean, double std, Generator gen) {
  TORCH_CHECK(std > 0.0, "normal_ expects std > 0.0, but found std=", std);
  if (self.is_complex()) {
    // note: float_tensor lives only as long as the self tensor lives
    auto float_tensor = at::native::view_complex_as_float(self);
    // variance for normal distribution of the real and imaginary values
    // is half of the input variance
    normal_kernel<RNG>()(float_tensor, mean, std/(std::sqrt(2)), gen);
  } else {
    normal_kernel<RNG>()(self, mean, std, gen);
  }
  return self;
}

template<template<typename> class normal_kernel, typename RNG>
Tensor& normal_out_impl(Tensor& output, const Tensor& mean, double std, Generator gen) {
  normal_impl_<normal_kernel, RNG>(output, 0, std, gen);
  output.add_(mean);
  return output;
}

template<template<typename> class normal_kernel, typename RNG>
Tensor& normal_out_impl(Tensor& output, double mean, const Tensor& std, Generator gen) {
  TORCH_CHECK(!std.is_complex(), "normal expects standard deviation to be non-complex");
  normal_impl_<normal_kernel, RNG>(output, 0, 1, gen);
  auto mean_tensor = at::full({}, mean, output.options());
  // CUDA NB: addcmul_out copies the tensor to be added into the output.
  // Please look at aten/src/THC/generic/THCTensorMathPointwise.cu
  // The previous function here was addcmul_out(output, mean_tensor, output, std, 1);
  // The third argument is not a constant reference and hence the samples in output are overwritten.
  // Consequently, the computation performed is mean_tensor + mean_tensor * std instead of mean_tensor + output * std
  output.mul_(std).add_(mean_tensor);
  return output;
}

template<template<typename> class normal_kernel, typename RNG>
Tensor& normal_out_impl(Tensor& output, const Tensor& mean, const Tensor& std, Generator gen) {
  TORCH_CHECK(!std.is_complex(), "normal expects standard deviation to be non-complex");
  bool is_deprecated_th_impl = resize_output_for_normal(output, mean, std);
  normal_impl_<normal_kernel, RNG>(output, 0, 1, gen);
  // CUDA NB: addcmul_out copies the tensor to be added into the output.
  // Please look at aten/src/THC/generic/THCTensorMathPointwise.cu
  // The previous function here was addcmul_out(output, mean, output, std, 1);
  // The third argument is not a constant reference and hence the samples in output are overwritten.
  // Consequently, the computation performed is mean + mean * std instead of mean + output * std
  if (is_deprecated_th_impl) {
    output.mul_(std.reshape(mean.sizes())).add_(mean);
  }
  else {
    output.mul_(std).add_(mean);
  }
  return output;
}

template<template<typename> class normal_kernel, typename RNG>
Tensor normal_impl(const Tensor& mean, double std, Generator gen) {
  Tensor ret = at::empty_like(mean, MemoryFormat::Contiguous);
  normal_out_impl<normal_kernel, RNG>(ret, mean, std, gen);
  return ret;
}

template<template<typename> class normal_kernel, typename RNG>
Tensor normal_impl(double mean, const Tensor& std, Generator gen) {
  Tensor ret = at::empty_like(std, MemoryFormat::Contiguous);
  normal_out_impl<normal_kernel, RNG>(ret, mean, std, gen);
  return ret;
}

template<template<typename> class normal_kernel, typename RNG>
Tensor normal_impl(const Tensor& mean, const Tensor& std, Generator gen) {
  Tensor ret = at::empty({0}, mean.options(), MemoryFormat::Contiguous);
  normal_out_impl<normal_kernel, RNG>(ret, mean, std, gen);
  return ret;
}

// ==================================================== Uniform =======================================================

template<template<typename> class uniform_kernel, typename RNG>
at::Tensor& uniform_impl_(at::Tensor& self, double from, double to, at::Generator generator) {
<<<<<<< HEAD
  if (self.is_complex()) {
    auto float_tensor = at::native::view_complex_as_float(self);
    uniform_impl_<uniform_kernel, RNG>(float_tensor, from, to, generator);
  } else {
    const auto scalar_type = self.scalar_type();
    AT_DISPATCH_FLOATING_TYPES_AND2(at::ScalarType::Half, at::ScalarType::BFloat16, scalar_type, "check_uniform_bounds", [&] {
      const auto min = static_cast<double>(std::numeric_limits<scalar_t>::lowest());
      const auto max = static_cast<double>(std::numeric_limits<scalar_t>::max());
      CHECK_OUT_OF_BOUNDS_AND_SHOW_WARNING(from, "from", min, max, scalar_type);
      CHECK_OUT_OF_BOUNDS_AND_SHOW_WARNING(to, "to", min, max, scalar_type);
      TORCH_CHECK(from <= to, "uniform_ expects to return a [from, to) range, but found from=", from, " > to=", to);
      TORCH_CHECK((to - from) <= std::numeric_limits<scalar_t>::max(),
            "uniform_ expects to-from <= std::numeric_limits<", toString(scalar_type),
            ">::max(), but found to=", to, " and from=", from,
            " which result in to-from to exceed the limit");
      from = std::min(std::max(from, min), max);
      to = std::max(std::min(to, max), min);
    });
    auto iter = at::TensorIterator::nullary_op(self);
    uniform_kernel<RNG>()(iter, from, to, generator);
  }
=======
  const auto dtype = self.dtype();
  const auto sc_type = typeMetaToScalarType(dtype);
  AT_DISPATCH_FLOATING_TYPES_AND2(at::ScalarType::Half, at::ScalarType::BFloat16, sc_type, "check_uniform_bounds", [&] {
    const auto min = static_cast<double>(std::numeric_limits<scalar_t>::lowest());
    const auto max = static_cast<double>(std::numeric_limits<scalar_t>::max());
    CHECK_OUT_OF_BOUNDS_AND_SHOW_WARNING(from, "from", min, max, dtype);
    CHECK_OUT_OF_BOUNDS_AND_SHOW_WARNING(to, "to", min, max, dtype);
    TORCH_CHECK(from <= to, "uniform_ expects to return a [from, to) range, but found from=", from, " > to=", to);
    TORCH_CHECK((to - from) <= std::numeric_limits<scalar_t>::max(),
          "uniform_ expects to-from <= std::numeric_limits<", toString(sc_type),
          ">::max(), but found to=", to, " and from=", from,
          " which result in to-from to exceed the limit");
    from = std::min(std::max(from, min), max);
    to = std::max(std::min(to, max), min);
  });
  auto iter = at::TensorIterator::nullary_op(self);
  uniform_kernel<RNG>()(iter, from, to, generator);
>>>>>>> 437bffad
  return self;
}

#undef CHECK_OUT_OF_BOUNDS_AND_SHOW_WARNING

}}}<|MERGE_RESOLUTION|>--- conflicted
+++ resolved
@@ -264,20 +264,20 @@
 
 template<template<typename> class uniform_kernel, typename RNG>
 at::Tensor& uniform_impl_(at::Tensor& self, double from, double to, at::Generator generator) {
-<<<<<<< HEAD
   if (self.is_complex()) {
     auto float_tensor = at::native::view_complex_as_float(self);
     uniform_impl_<uniform_kernel, RNG>(float_tensor, from, to, generator);
   } else {
-    const auto scalar_type = self.scalar_type();
-    AT_DISPATCH_FLOATING_TYPES_AND2(at::ScalarType::Half, at::ScalarType::BFloat16, scalar_type, "check_uniform_bounds", [&] {
+    const auto dtype = self.dtype();
+    const auto sc_type = typeMetaToScalarType(dtype);
+    AT_DISPATCH_FLOATING_TYPES_AND2(at::ScalarType::Half, at::ScalarType::BFloat16, sc_type, "check_uniform_bounds", [&] {
       const auto min = static_cast<double>(std::numeric_limits<scalar_t>::lowest());
       const auto max = static_cast<double>(std::numeric_limits<scalar_t>::max());
-      CHECK_OUT_OF_BOUNDS_AND_SHOW_WARNING(from, "from", min, max, scalar_type);
-      CHECK_OUT_OF_BOUNDS_AND_SHOW_WARNING(to, "to", min, max, scalar_type);
+      CHECK_OUT_OF_BOUNDS_AND_SHOW_WARNING(from, "from", min, max, dtype);
+      CHECK_OUT_OF_BOUNDS_AND_SHOW_WARNING(to, "to", min, max, dtype);
       TORCH_CHECK(from <= to, "uniform_ expects to return a [from, to) range, but found from=", from, " > to=", to);
       TORCH_CHECK((to - from) <= std::numeric_limits<scalar_t>::max(),
-            "uniform_ expects to-from <= std::numeric_limits<", toString(scalar_type),
+            "uniform_ expects to-from <= std::numeric_limits<", toString(sc_type),
             ">::max(), but found to=", to, " and from=", from,
             " which result in to-from to exceed the limit");
       from = std::min(std::max(from, min), max);
@@ -286,25 +286,6 @@
     auto iter = at::TensorIterator::nullary_op(self);
     uniform_kernel<RNG>()(iter, from, to, generator);
   }
-=======
-  const auto dtype = self.dtype();
-  const auto sc_type = typeMetaToScalarType(dtype);
-  AT_DISPATCH_FLOATING_TYPES_AND2(at::ScalarType::Half, at::ScalarType::BFloat16, sc_type, "check_uniform_bounds", [&] {
-    const auto min = static_cast<double>(std::numeric_limits<scalar_t>::lowest());
-    const auto max = static_cast<double>(std::numeric_limits<scalar_t>::max());
-    CHECK_OUT_OF_BOUNDS_AND_SHOW_WARNING(from, "from", min, max, dtype);
-    CHECK_OUT_OF_BOUNDS_AND_SHOW_WARNING(to, "to", min, max, dtype);
-    TORCH_CHECK(from <= to, "uniform_ expects to return a [from, to) range, but found from=", from, " > to=", to);
-    TORCH_CHECK((to - from) <= std::numeric_limits<scalar_t>::max(),
-          "uniform_ expects to-from <= std::numeric_limits<", toString(sc_type),
-          ">::max(), but found to=", to, " and from=", from,
-          " which result in to-from to exceed the limit");
-    from = std::min(std::max(from, min), max);
-    to = std::max(std::min(to, max), min);
-  });
-  auto iter = at::TensorIterator::nullary_op(self);
-  uniform_kernel<RNG>()(iter, from, to, generator);
->>>>>>> 437bffad
   return self;
 }
 
