#include <array>
#include <vector>

#include <ATen/ATen.h>
#include <ATen/core/op_registration/op_registration.h>
#include <ATen/cpp_custom_type_hack.h>
#include <ATen/native/quantized/cpu/fbgemm_utils.h>
#include <ATen/native/quantized/cpu/init_qnnpack.h>
#include <ATen/native/quantized/cpu/qnnpack_utils.h>
#include <ATen/quantized/Quantizer.h>

namespace caffe2 {

#ifdef USE_FBGEMM
// Required for cpp_custom_type_hack to work
CAFFE_KNOWN_TYPE(PackedConvWeight<2>);
CAFFE_KNOWN_TYPE(PackedConvWeight<3>);
#endif

#ifdef USE_PYTORCH_QNNPACK
// Required for cpp_custom_type_hack to work
CAFFE_KNOWN_TYPE(PackedConvWeightsQnnp);
#endif // USE_PYTORCH_QNNPACK

} // namespace caffe2

namespace at {
namespace native {
namespace {

template <int kSpatialDim = 2>
class QConvPackWeightInt8 final : public c10::OperatorKernel {
 public:
  Tensor operator()(
      Tensor weight,
      c10::optional<Tensor> bias,
      torch::List<int64_t> stride,
      torch::List<int64_t> padding,
      torch::List<int64_t> dilation,
      int64_t groups) {
    auto& ctx = at::globalContext();
#ifdef USE_FBGEMM
    if (ctx.qEngine() == at::QEngine::FBGEMM) {
      return fbgemm_conv_prepack(
          weight, bias, stride, padding, dilation, groups);
    }
#endif

#ifdef USE_PYTORCH_QNNPACK
    if (ctx.qEngine() == at::QEngine::QNNPACK) {
      TORCH_CHECK(
          kSpatialDim == 2,
          "quantized::conv2d_prepack (qnnpack): QNNPACK only supports Conv2d "
          "now.");
      return qnnpack_conv_prepack(
          weight, bias, stride, padding, dilation, groups);
    }
#endif

    TORCH_CHECK(
        false,
        "Didn't find engine for operation quantized::conv2d_prepack ",
        toString(ctx.qEngine()));
  }

 private:
#ifdef USE_FBGEMM
  Tensor fbgemm_conv_prepack(
      Tensor weight,
      c10::optional<Tensor> bias,
      torch::List<int64_t> stride,
      torch::List<int64_t> padding,
      torch::List<int64_t> dilation,
      int64_t groups) {
    TORCH_CHECK(
        weight.ndimension() == kSpatialDim + 2,
        "Weights are expected to have ",
        kSpatialDim + 2,
        " dimensions");

    TORCH_CHECK(
        stride.size() == kSpatialDim,
        "stride should contain ",
        kSpatialDim,
        " elements for ",
        kSpatialDim,
        "D convolution.");
    TORCH_CHECK(
        padding.size() == kSpatialDim,
        "Specify front/top/left padding only. "
        "end/bottom/right padding assumed to be equal to front/top/left");
    TORCH_CHECK(
        dilation.size() == kSpatialDim,
        "dilation should contain ",
        kSpatialDim,
        " elements for ",
        kSpatialDim,
        "D convolution.");
    const int output_channels = weight.size(0);
    const int input_channels_per_group = weight.size(1);
    const int kernel_d = kSpatialDim == 2 ? 1 : weight.size(2);
    const int kernel_h = weight.size(kSpatialDim);
    const int kernel_w = weight.size(kSpatialDim + 1);

    // mini-batch doesn't have any impact on how we pack weights
    // so we pass it as 1
    // Input image height/width also don't have any impact on how we pack
    // weights so we can pass any values
    const fbgemm::conv_param_t<kSpatialDim> conv_p =
        fbgemm_utils::MakeFbgemmConvParam<kSpatialDim>(
            1, // dummy batch size
            input_channels_per_group * groups, // input channels
            output_channels,
            kSpatialDim == 2 ? std::vector<int>{28, 28} // dummy image size
                             : std::vector<int>{28, 28, 28},
            groups,
            kSpatialDim == 2 ? std::vector<int>{kernel_h, kernel_w}
                             : std::vector<int>{kernel_d, kernel_h, kernel_w},
            std::vector<int>(stride.begin(), stride.end()),
            std::vector<int>(padding.begin(), padding.end()),
            std::vector<int>(dilation.begin(), dilation.end()));

    const auto qtype = weight.qscheme();
    std::vector<int32_t> zero_points;
    if (qtype == kPerTensorAffine) {
      zero_points = {static_cast<int32_t>(weight.q_zero_point())};
    } else if (qtype == kPerChannelAffine) {
      int64_t axis = weight.q_per_channel_axis();
      TORCH_CHECK(
          axis == 0,
          "Only per output channel quantization is supported for the weights");
      zero_points.resize(output_channels);
      for (int i = 0; i < output_channels; ++i) {
        zero_points[i] = weight.q_per_channel_zero_points()[i].item<int32_t>();
      }
    } else {
      TORCH_CHECK(false, "Unsupported qscheme: ", toString(qtype));
    }

    // FBGEMM expects weights to be in channels last
    // TODO: Change this when ChannelsLast3d is ready.
    const Tensor weight_nhwc = kSpatialDim == 2
        ? weight.contiguous(MemoryFormat::ChannelsLast)
        : fbgemm_utils::ConvertToChannelsLast3dTensor(weight);
    const int8_t* weight_data_int8 =
        reinterpret_cast<int8_t*>(weight_nhwc.data_ptr<c10::qint8>());
    std::vector<int32_t> col_offsets(output_channels);
    // compute column offsets (Similar to
    // fbgemm::col_offsets_with_zero_pt_s8acc32_ref) please note that offsets
    // include the sum of columns as well as the scalar term weight_zero_point *
    // KDim
    const int output_channels_per_group = output_channels / groups;
    const int inner_size =
        kernel_d * kernel_h * kernel_w * input_channels_per_group;
    for (int g = 0; g < groups; ++g) {
      for (int i = 0; i < output_channels_per_group; ++i) {
        const int c = g * output_channels_per_group + i;
        int32_t sum = 0;
        for (int j = 0; j < inner_size; ++j) {
          sum += static_cast<int32_t>(weight_data_int8[c * inner_size + j]);
        }
        if (qtype == kPerTensorAffine) {
          col_offsets[c] = sum - zero_points[0] * inner_size;
        } else {
          col_offsets[c] = sum - zero_points[c] * inner_size;
        }
      }
    }

    std::vector<float> scales;
    if (qtype == kPerTensorAffine) {
      scales = {static_cast<float>(weight.q_scale())};
    } else if (qtype == kPerChannelAffine) {
      scales.resize(output_channels);
      for (int i = 0; i < output_channels; ++i) {
        scales[i] = weight.q_per_channel_scales()[i].item<float>();
      }
    }

    c10::optional<at::Tensor> bias_contig;
    if (bias.has_value()) {
      Tensor bias_vec = bias.value();
      TORCH_CHECK(bias_vec.dim() == 1, "bias should be a vector (1D Tensor)");
      TORCH_CHECK(
          bias_vec.size(0) == output_channels,
          "bias should have K elements: " + std::to_string(output_channels));
      bias_contig = bias->contiguous();
    }

    auto ret_ptr = std::make_unique<PackedConvWeight<kSpatialDim>>(
        PackedConvWeight<kSpatialDim>{
            std::make_unique<fbgemm::PackWeightsForConv<kSpatialDim>>(
                conv_p, weight_data_int8),
            bias_contig,
            col_offsets,
            kSpatialDim == 2
                ? std::vector<int64_t>{kernel_h, kernel_w}
                : std::vector<int64_t>{kernel_d, kernel_h, kernel_w},
            scales,
            zero_points,
            qtype});

    // TODO: we will need to replace this with torchscript classes at a later
    // point.
    return cpp_custom_type_hack::create(std::move(ret_ptr), weight.options());
  }
#endif // USE_FBGEMM

#ifdef USE_PYTORCH_QNNPACK
  at::Tensor qnnpack_conv_prepack(
      Tensor weight,
      c10::optional<Tensor> bias_in,
      torch::List<int64_t> stride,
      torch::List<int64_t> padding,
      torch::List<int64_t> dilation,
      int64_t groups) {
    TORCH_CHECK(
        weight.ndimension() == 4,
        "quantized::conv2d_prepack (qnnpack): Weights are expected to have 4 "
        "dimensions");
    const auto qtype = weight.qscheme();
    TORCH_CHECK(
        weight.qscheme() == kPerTensorAffine,
        "quantized::conv2d_prepack (qnnpack): only supports Per Tensor "
        "Quantization Scheme")
    TORCH_CHECK(
        stride.size() == 2,
        "quantized::conv2d_prepack (qnnpack): 2D convolution only");
    TORCH_CHECK(
        padding.size() == 2,
        "quantized::conv2d_prepack (qnnpack): Specify top/left padding only. "
        "bottom/right padding assumed to be equal to top/left");
    TORCH_CHECK(
        dilation.size() == 2,
        " quantized::conv2d_prepack (qnnpack): 2D convolution only");

    initQNNPACK();

    // QNNPACK expects weights to be of the format {out_c, kH, kW, in_c/groups},
    // but PyTorch lays them out as {out_c, in_c/groups, kH, kW}
    const size_t out_ch = weight.size(0);
    const size_t in_ch = weight.size(1) * groups;
    const uint32_t kernel_h = weight.size(2);
    const uint32_t kernel_w = weight.size(3);

    Tensor bias_fp32;
    if (bias_in.has_value()) {
      bias_fp32 = bias_in.value();
    } else {
      bias_fp32 = at::zeros(out_ch, weight.options().dtype(at::kFloat));
    }
    TORCH_CHECK(
        !bias_fp32.defined() ||
            (bias_fp32.ndimension() == 1 && bias_fp32.size(0) == out_ch),
        "quantized::conv2d_prepack (qnnpack): expected bias to be 1-dimensional "
        "with ",
        out_ch,
        " elements",
        ", but got bias of size ",
        bias_fp32.sizes(),
        " instead");

    uint32_t stride_h = stride[0];
    uint32_t stride_w = stride[1];
    uint32_t pad_t = padding[0];
    uint32_t pad_l = padding[1];
    uint32_t dilation_h = dilation[0];
    uint32_t dilation_w = dilation[1];

    qnnpack::conv_param_t conv_p(
        {kernel_w, kernel_h},
        {stride_w, stride_h},
        {dilation_w, dilation_h},
        {pad_t, pad_l, pad_t, pad_l},
        groups,
        in_ch,
        out_ch,
        weight.q_zero_point(),
        weight.q_scale(),
        std::numeric_limits<uint8_t>::min(),
        std::numeric_limits<uint8_t>::max());

    auto weight_contig = weight.contiguous(MemoryFormat::ChannelsLast);
    auto weight_zp = weight.q_zero_point();

    // We set the pre-packed conv weights to nullptr below as we call pre-pack
    // during the first invocation of operator run. Refer to qconv.cpp for more
    // details. TODO Update to actually call pre-pack here once bias is removed
    // from pre-packing step.
    auto wt_ptr = std::make_unique<PackedConvWeightsQnnp>(
        PackedConvWeightsQnnp{nullptr, /* PrePackConvWeights */
                              weight_contig, /* int8_t weight */
                              bias_fp32.contiguous(), /* fp32 bias */
                              c10::nullopt, /* input_scale */
                              {kernel_h, kernel_w},
                              weight.q_scale(),
                              weight_zp});

    return cpp_custom_type_hack::create(std::move(wt_ptr), weight.options());
  }
#endif // USE_PYTORCH_QNNPACK
};

static auto registry =
    c10::RegisterOperators()
        .op("quantized::conv_prepack", // conv_prepack is deprecated, please use
                                       // conv2d_prepack for 2D conv.
            c10::RegisterOperators::options()
            .aliasAnalysis(at::AliasAnalysisKind::PURE_FUNCTION)
            .kernel<QConvPackWeightInt8<2>>(DispatchKey::QuantizedCPUTensorId))
        .op("quantized::conv2d_prepack", // We use  conv2d_prepack to be
                                         // consistent with conv3d_prepack
<<<<<<< HEAD
            c10::RegisterOperators::options()
            .aliasAnalysis(at::AliasAnalysisKind::PURE_FUNCTION)
            .kernel<QConvPackWeightInt8<2>>(DispatchKey::QuantizedCPUTensorId))
=======
            c10::RegisterOperators::options().kernel<QConvPackWeightInt8<2>>(
                DispatchKey::QuantizedCPUTensorId))
        .op("_quantized::conv2d_prepack", // We use  conv2d_prepack to be
                                         // consistent with conv3d_prepack
            c10::RegisterOperators::options().kernel<QConvPackWeightInt8<2>>(
                DispatchKey::QuantizedCPUTensorId))
>>>>>>> 03f0eab9
        .op("quantized::conv3d_prepack",
            c10::RegisterOperators::options()
            .aliasAnalysis(at::AliasAnalysisKind::PURE_FUNCTION)
            .kernel<QConvPackWeightInt8<3>>(DispatchKey::QuantizedCPUTensorId));

} // namespace
} // namespace native
} // namespace at<|MERGE_RESOLUTION|>--- conflicted
+++ resolved
@@ -308,20 +308,16 @@
             c10::RegisterOperators::options()
             .aliasAnalysis(at::AliasAnalysisKind::PURE_FUNCTION)
             .kernel<QConvPackWeightInt8<2>>(DispatchKey::QuantizedCPUTensorId))
-        .op("quantized::conv2d_prepack", // We use  conv2d_prepack to be
+        .op("quantized::conv2d_prepack", // We use conv2d_prepack to be
                                          // consistent with conv3d_prepack
-<<<<<<< HEAD
             c10::RegisterOperators::options()
             .aliasAnalysis(at::AliasAnalysisKind::PURE_FUNCTION)
             .kernel<QConvPackWeightInt8<2>>(DispatchKey::QuantizedCPUTensorId))
-=======
-            c10::RegisterOperators::options().kernel<QConvPackWeightInt8<2>>(
-                DispatchKey::QuantizedCPUTensorId))
-        .op("_quantized::conv2d_prepack", // We use  conv2d_prepack to be
+        .op("_quantized::conv2d_prepack", // We use conv2d_prepack to be
                                          // consistent with conv3d_prepack
-            c10::RegisterOperators::options().kernel<QConvPackWeightInt8<2>>(
-                DispatchKey::QuantizedCPUTensorId))
->>>>>>> 03f0eab9
+            c10::RegisterOperators::options()
+            .aliasAnalysis(at::AliasAnalysisKind::PURE_FUNCTION)
+            .kernel<QConvPackWeightInt8<2>>(DispatchKey::QuantizedCPUTensorId))
         .op("quantized::conv3d_prepack",
             c10::RegisterOperators::options()
             .aliasAnalysis(at::AliasAnalysisKind::PURE_FUNCTION)
