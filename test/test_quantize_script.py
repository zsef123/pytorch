import torch
import torch.jit

from torch.quantization._quantize_script import script_qconfig
from torch.quantization._quantize_script import prepare_dynamic_script
from torch.quantization import default_dynamic_qconfig

from torch.testing._internal.common_utils import run_tests
from torch.testing import FileCheck
from torch.testing._internal.jit_utils import attrs_with_prefix
from torch.testing._internal.jit_utils import JitTestCase

class TestScript(JitTestCase):
    def test_prepare_dynamic(self):
        class M(torch.nn.Module):
            def __init__(self):
                super(M, self).__init__()
                self.fc = torch.nn.Linear(5, 5)

            def forward(self, x):
                return self.fc(x)

        m = torch.jit.script(M())
<<<<<<< HEAD
        m = prepare_dynamic_script(m, {'': default_qconfig})
=======
        m = prepare_dynamic_script(m, {'': script_qconfig(default_dynamic_qconfig)})
>>>>>>> fe72d5d3

        # for input of FC for dynamic quant
        assert len(attrs_with_prefix(m, '_observer_')) == 1
        # for weight
        assert len(attrs_with_prefix(m.fc, '_observer_')) == 1
        FileCheck().check('DynamicQuantObserver = prim::GetAttr[name="_observer_') \
                   .check('prim::GetAttr[name="fc"]') \
                   .check('prim::CallMethod') \
                   .check_not('Observer = prim::GetAttr[name="_observer_') \
                   .run(m.graph)


    def test_prepare_dynamic_child_qconfig(self):
        class Sub(torch.nn.Module):
            def __init__(self):
                super(Sub, self).__init__()
                self.fc = torch.nn.Linear(5, 5)

            def forward(self, x):
                return self.fc(x)

        class M(torch.nn.Module):
            def __init__(self):
                super(M, self).__init__()
                self.conv = torch.nn.Conv2d(3, 5, 3)
                self.sub = Sub()

            def forward(self, x):
                return self.sub(self.conv(x))

        m = torch.jit.script(M())
        # only quantize child module.
<<<<<<< HEAD
        m = prepare_dynamic_script(m, {'sub.fc': default_qconfig})
=======
        m = prepare_dynamic_script(m, {'sub.fc': script_qconfig(default_dynamic_qconfig)})
>>>>>>> fe72d5d3

        # input of sub for dynamic quant
        assert len(attrs_with_prefix(m, '_observer_')) == 1
        # not quantized
        assert len(attrs_with_prefix(m.conv, '_observer_')) == 0
        # no observers since we observe in the outer most call site
        assert len(attrs_with_prefix(m.sub, '_observer_')) == 0
        # weight of linear
        assert len(attrs_with_prefix(m.sub.fc, '_observer_')) == 1
        FileCheck().check('prim::GetAttr[name="sub') \
                   .check('prim::CallMethod') \
                   .check('DynamicQuantObserver = prim::GetAttr[name="_observer_') \
                   .check('prim::CallMethod') \
                   .check_not('Observer = prim::GetAttr[name="_observer_') \
                   .run(m.graph)

if __name__ == "__main__":
    run_tests()<|MERGE_RESOLUTION|>--- conflicted
+++ resolved
@@ -1,7 +1,6 @@
 import torch
 import torch.jit
 
-from torch.quantization._quantize_script import script_qconfig
 from torch.quantization._quantize_script import prepare_dynamic_script
 from torch.quantization import default_dynamic_qconfig
 
@@ -21,11 +20,7 @@
                 return self.fc(x)
 
         m = torch.jit.script(M())
-<<<<<<< HEAD
-        m = prepare_dynamic_script(m, {'': default_qconfig})
-=======
-        m = prepare_dynamic_script(m, {'': script_qconfig(default_dynamic_qconfig)})
->>>>>>> fe72d5d3
+        m = prepare_dynamic_script(m, {'': default_dynamic_qconfig})
 
         # for input of FC for dynamic quant
         assert len(attrs_with_prefix(m, '_observer_')) == 1
@@ -58,11 +53,7 @@
 
         m = torch.jit.script(M())
         # only quantize child module.
-<<<<<<< HEAD
-        m = prepare_dynamic_script(m, {'sub.fc': default_qconfig})
-=======
-        m = prepare_dynamic_script(m, {'sub.fc': script_qconfig(default_dynamic_qconfig)})
->>>>>>> fe72d5d3
+        m = prepare_dynamic_script(m, {'sub.fc': default_dynamic_qconfig})
 
         # input of sub for dynamic quant
         assert len(attrs_with_prefix(m, '_observer_')) == 1
