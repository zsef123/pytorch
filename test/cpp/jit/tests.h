#pragma once

/**
 * See README.md for instructions on how to add a new test.
 */
#include <torch/csrc/WindowsTorchApiMacro.h>
#include <c10/macros/Export.h>

namespace torch {
namespace jit {
#define TH_FORALL_TESTS(_)             \
  _(ADFormulas)                        \
  _(Attributes)                        \
  _(Blocks)                            \
  _(CallStack)                         \
  _(CallStackCaching)                  \
  _(CodeTemplate)                      \
  _(ControlFlow)                       \
  _(CreateAutodiffSubgraphs)           \
  _(CustomOperators)                   \
  _(CustomOperatorAliasing)            \
  _(IValueKWargs)                      \
  _(CustomFusion)                      \
  _(SchemaMatching)                    \
  _(Differentiate)                     \
  _(DifferentiateWithRequiresGrad)     \
  _(FromQualString)                    \
  _(InternedStrings)                   \
<<<<<<< HEAD
  _(IValue)                            \
  _(IValueFuture)                      \
=======
>>>>>>> 8b8af0d4
  _(PassManagement)                    \
  _(Proto)                             \
  _(RegisterFusionCachesKernel)        \
  _(SchemaParser)                      \
  _(TopologicalIndex)                  \
  _(TopologicalMove)                   \
  _(SubgraphUtils)                     \
  _(AliasAnalysis)                     \
  _(ContainerAliasing)                 \
  _(AliasRegistration)                 \
  _(WriteTracking)                     \
  _(Wildcards)                         \
  _(MemoryDAG)                         \
  _(IRParser)                          \
  _(ConstantPooling)                   \
  _(THNNConv)                          \
  _(ATenNativeBatchNorm)               \
  _(NoneSchemaMatch)                   \
  _(ClassParser)                       \
  _(UnifyTypes)                        \
  _(Profiler)                          \
  _(InsertAndEliminateRedundantGuards) \
  _(InsertBailOuts)                    \
  _(PeepholeOptimize)                  \
  _(RecordFunction)                    \
  _(ThreadLocalDebugInfo)              \
  _(SubgraphMatching)                  \
  _(SubgraphRewriter)                  \
  _(ModuleClone)                       \
  _(ModuleCloneInstance)               \
  _(ModuleConstant)                    \
  _(ModuleParameter)                   \
  _(ModuleDefine)                      \
  _(QualifiedName)                     \
  _(ClassImport)                       \
  _(ProfiledTensorTypeHashing)         \
  _(ScriptObject)                      \
  _(SaveExtraFilesHook)                \
  _(TypeTags)                          \
  _(DCE)                               \
  _(CustomFusionNestedBlocks)          \
  _(ClassDerive)                       \
  _(SaveLoadTorchbind)                 \
  _(ModuleInterfaceSerialization)      \
  _(ClassTypeAddRemoveAttr)            \
  _(Inliner)                           \
  _(LiteInterpreterAdd)                \
  _(LiteInterpreterConv)               \
  _(LiteInterpreterInline)             \
  _(LiteInterpreterTuple)              \
  _(LiteInterpreterUpsampleNearest2d)  \
  _(CommonAncestor)                    \
  _(AutogradSymbols)                   \
  _(MobileTypeParser)                  \
  _(LiteInterpreterBuiltinFunction)    \
  _(LiteInterpreterPrim)               \
  _(LiteInterpreterLoadOrigJit)        \
  _(LiteInterpreterWrongMethodName)    \
  _(LiteInterpreterParams)             \
  _(LiteInterpreterSetState)           \
  _(TorchbindIValueAPI)

#define TH_FORALL_TESTS_CUDA(_) \
  _(ArgumentSpec)               \
  _(CompleteArgumentSpec)       \
  _(Fusion)                     \
  _(GraphExecutor)              \
  _(ModuleConversion)           \
  _(Interp)

#define DECLARE_JIT_TEST(name) void test##name();
TH_FORALL_TESTS(DECLARE_JIT_TEST)
TH_FORALL_TESTS_CUDA(DECLARE_JIT_TEST)
#undef DECLARE_JIT_TEST

// This test is special since it requires prior setup in python.
// So it is not part of the general test list (which is shared between the gtest
// and python test runners), but is instead invoked manually by the
// torch_python_test.cpp
void testEvalModeForLoadedModule();
void testSerializationInterop();
void testTorchSaveError();

} // namespace jit
} // namespace torch<|MERGE_RESOLUTION|>--- conflicted
+++ resolved
@@ -26,11 +26,6 @@
   _(DifferentiateWithRequiresGrad)     \
   _(FromQualString)                    \
   _(InternedStrings)                   \
-<<<<<<< HEAD
-  _(IValue)                            \
-  _(IValueFuture)                      \
-=======
->>>>>>> 8b8af0d4
   _(PassManagement)                    \
   _(Proto)                             \
   _(RegisterFusionCachesKernel)        \
