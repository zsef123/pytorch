import unittest
from typing import Dict, Tuple

import torch
import torch.distributed as dist
import torch.distributed.rpc as rpc
from torch import Tensor
from torch.testing._internal.common_utils import TemporaryFileName
from torch.testing._internal.dist_utils import dist_init, initialize_pg, worker_name
from torch.testing._internal.distributed.rpc.rpc_agent_test_fixture import (
    RpcAgentTestFixture,
)


def rpc_return_rref(dst):
    return rpc.remote(dst, torch.add, args=(torch.ones(2, 2), 1))

<<<<<<< HEAD
=======

@torch.jit.script
def rref_local_value(rref):
    # type: (RRef[Tensor]) -> Tensor
    return rref.local_value()


def return_value(value):
    # type: (int) -> int
    return value


class RRefAPITest:
    @dist_init
    def test_rref_is_owner(self):
        dst_worker_name = worker_name((self.rank + 1) % self.world_size)
        rref_var = rpc_return_rref(dst_worker_name)

        @torch.jit.script
        def rref_tensor_is_owner(rref_var):
            # type: (RRef[Tensor]) -> bool
            return rref_var.is_owner()

        res = rref_tensor_is_owner(rref_var)
        self.assertEqual(res, False)

    @dist_init
    def test_rref_local_value(self):
        if self.rank != 0:
            return

        dst_worker_name = worker_name((self.rank + 1) % self.world_size)
        rref = rpc_return_rref(dst_worker_name)

        with self.assertRaisesRegex(RuntimeError, r"Can't call RRef.local_value\(\) on a non-owner RRef"):
            rref_local_value(rref)

        ret = ret = rpc.rpc_sync(dst_worker_name, rref_local_value, (rref,))
        self.assertEqual(ret, torch.add(torch.ones(2, 2), 1))

    @dist_init
    def test_local_rref_local_value(self):
        if self.rank != 0:
            return

        dst_worker_name = worker_name(self.rank)
        rref = rpc.remote(dst_worker_name, return_value, (5,), {})

        ret = rref_local_value(rref)
        self.assertEqual(ret, 5)


>>>>>>> e5cd17cc
class MyScriptModuleWithRRefs(torch.jit.ScriptModule):
    def __init__(self, dst_worker):
        super().__init__()
        self.rrefs = []
        for _ in range(4):
            self.rrefs.append(rpc_return_rref(dst_worker))

    @torch.jit.script_method
    def forward(self):
        # type: () -> Tensor
        res_tensor = torch.ones(2, 2)
        for rref in self.rrefs:
            res_tensor += rref.to_here()

        return res_tensor


@torch.jit.script
class MyScriptClass:
    def __init__(self, a):
        # type: (int)
        self.a = a

    def get_value(self):
        # type: () -> int
        return self.a


@torch.jit.interface
class MyModuleInterface(torch.nn.Module):
    def forward(self):
        # type: () -> Tensor
        pass


class MyScriptModule(torch.jit.ScriptModule):
    def __init__(self, rank):
        super().__init__()
        self.a = torch.ones(rank)

    @torch.jit.script_method
    def forward(self):
        # type: () -> Tensor
        return self.a


def owner_create_rref_my_script_class(a):
    return rpc.RRef(MyScriptClass(a))


def owner_create_rref_my_script_module(a):
    return rpc.RRef(MyScriptModule(a), MyModuleInterface)


@torch.jit.script
def script_run_get_value_rref_my_script_class(rref):
    # type: (RRef[MyScriptClass]) -> int
    return rref.to_here().get_value()


@torch.jit.script
def script_run_forward_rref_my_script_module(rref):
    # type: (RRef[MyModuleInterface]) -> Tensor
    return rref.to_here().forward()


class LocalRRefTest:
    @dist_init
    def test_create_local_script_class_rref_in_py(self):
        if self.rank != 0:
            return

        # Create a local RRef<MyScriptClass>.
        rref_script_class = rpc.RRef(MyScriptClass(self.rank))
        ret = rref_script_class.to_here().get_value()
        self.assertEqual(ret, self.rank)

    @dist_init
    def test_create_local_script_module_rref_in_py(self):
        if self.rank != 0:
            return

        # Create a local RRef<MyModuleInterface>.
        rref_script_module = rpc.RRef(MyScriptModule(self.rank), MyModuleInterface)
        ret = rref_script_module.to_here().forward()
        self.assertEqual(ret, torch.ones(self.rank))

        # Create a local RRef<MyModuleInterface> without type hint.
        with self.assertRaisesRegex(
            RuntimeError,
            (
                "The RRef being created contains a ScriptModule, "
                "must provide its ModuleInterface type hint."
            ),
        ):
            rref_script_module = rpc.RRef(MyScriptModule(self.rank))

    @dist_init
    def test_return_local_script_class_rref_in_py_and_use_in_script(self):
        if self.rank != 0:
            return

        dst_worker_name = "worker{}".format((self.rank + 1) % self.world_size)

        # Create a local RRef<MyScripClass> remotely in Python.
        rref = rpc.rpc_sync(
            dst_worker_name, owner_create_rref_my_script_class, args=(self.rank,)
        )

        def use_rref_on_owner(rref):
            # type: (RRef[MyScriptClass]) -> int
            args = (rref,)
            kwargs: Dict[str, Any] = {}  # noqa
            fut = rpc.rpc_async(
                rref.owner(), script_run_get_value_rref_my_script_class, args, kwargs
            )
            ret = fut.wait()
            return ret

        # Use RRef<MyScripClass> in local Python RPC and remote Script run.
        ret = use_rref_on_owner(rref)
        self.assertEqual(ret, self.rank)

        # Use RRef<MyScriptClass> in local Script RPC and remote Script run.
        use_rref_on_owner_script = torch.jit.script(use_rref_on_owner)
        ret = use_rref_on_owner_script(rref)
        self.assertEqual(ret, self.rank)

    @dist_init
    def test_return_local_script_module_rref_in_py_and_use_in_script(self):
        if self.rank != 0:
            return

        dst_worker_name = "worker{}".format((self.rank + 1) % self.world_size)

        # Create a local RRef<MyModuleInterface> remotely in Python.
        rref = rpc.rpc_sync(
            dst_worker_name, owner_create_rref_my_script_module, args=(self.rank,)
        )

        def use_rref_on_owner(rref):
            # type: (RRef[MyModuleInterface]) -> Tensor
            args = (rref,)
            kwargs: Dict[str, Any] = {}
            fut = rpc.rpc_async(
                rref.owner_name(),
                script_run_forward_rref_my_script_module,
                args,
                kwargs,
            )
            ret = fut.wait()
            return ret

        # Use RRef<MyScripClass> in local Python RPC and remote Script run.
        ret = use_rref_on_owner(rref)
        self.assertEqual(ret, torch.ones(self.rank))

        # Use RRef<MyScriptClass> in local Script RPC and remote Script run.
        use_rref_on_owner_script = torch.jit.script(use_rref_on_owner)
        ret = use_rref_on_owner_script(rref)
        self.assertEqual(ret, torch.ones(self.rank))


def python_function():
    return 0


@torch.jit.script
def no_arg():
    return 0


@torch.jit.script
def two_args_two_kwargs(
    first_arg,
    second_arg,
    first_kwarg=torch.tensor([3, 3]),
    second_kwarg=torch.tensor([4, 4]),
):
    return first_arg + second_arg + first_kwarg + second_kwarg


@torch.jit.script
def assorted_types_args_kwargs(
    tensor_arg: Tensor,  # noqa: E999
    str_arg: str,
    int_arg: int,
    tensor_kwarg: Tensor = torch.tensor([2, 2]),
    str_kwarg: str = "str_kwarg",
    int_kwarg: int = 2,
):
    return tensor_arg + tensor_kwarg, str_arg + str_kwarg, int_arg + int_kwarg


@torch.jit.script
def raise_script():
    raise RuntimeError("Expected error")
    return 0


@torch.jit.script
def rpc_async_call_remote_torchscript_in_torchscript(
    dst_worker_name: str, args: Tuple[Tensor, Tensor], kwargs: Dict[str, Tensor]
):
    fut = rpc.rpc_async(dst_worker_name, two_args_two_kwargs, args, kwargs)
    ret = fut.wait()
    return ret


class JitRpcAsyncOpTest:
    # Call functions remotely from Script.
    @dist_init
    def test_all_kwargs_are_populated_by_defaults(self):
        if self.rank != 0:
            return

        dst_worker_name = "worker{}".format((self.rank + 1) % self.world_size)

        args = (torch.tensor([1, 1]), torch.tensor([2, 2]))
        kwargs = {}
        ret = rpc_async_call_remote_torchscript_in_torchscript(
            dst_worker_name, args, kwargs
        )
        self.assertEqual(ret, torch.tensor([10, 10]))

    @dist_init
    def test_some_kwargs_are_populated_by_defaults(self):
        if self.rank != 0:
            return

        dst_worker_name = "worker{}".format((self.rank + 1) % self.world_size)

        args = (torch.tensor([1, 1]), torch.tensor([2, 2]))
        kwargs = {"first_kwarg": torch.tensor([2, 2])}
        ret = rpc_async_call_remote_torchscript_in_torchscript(
            dst_worker_name, args, kwargs
        )
        self.assertEqual(ret, torch.tensor([9, 9]))

    @dist_init
    def test_no_kwargs_are_populated_by_defaults(self):
        if self.rank != 0:
            return

        dst_worker_name = "worker{}".format((self.rank + 1) % self.world_size)

        args = (torch.tensor([1, 1]), torch.tensor([2, 2]))
        kwargs = {
            "first_kwarg": torch.tensor([2, 2]),
            "second_kwarg": torch.tensor([3, 3]),
        }
        ret = rpc_async_call_remote_torchscript_in_torchscript(
            dst_worker_name, args, kwargs
        )
        self.assertEqual(ret, torch.tensor([8, 8]))

    @dist_init
    def test_kwargs_in_the_front_can_be_specified_by_extra_args(self):
        if self.rank != 0:
            return

        dst_worker_name = "worker{}".format((self.rank + 1) % self.world_size)

        @torch.jit.script
        def rpc_async_call_remote_torchscript_in_torchscript_with_extra_arg(
            dst_worker_name: str,  # noqa: E999
        ):
            args = (
                torch.tensor([1, 1]),
                torch.tensor([2, 2]),
                # This extra arg will be fed to the first kwarg.
                torch.tensor([2, 2]),
            )
            kwargs = {"second_kwarg": torch.tensor([3, 3])}
            fut = rpc.rpc_async(dst_worker_name, two_args_two_kwargs, args, kwargs)
            ret = fut.wait()
            return ret

        ret = rpc_async_call_remote_torchscript_in_torchscript_with_extra_arg(
            dst_worker_name
        )
        self.assertEqual(ret, torch.tensor([8, 8]))

    @dist_init
    def test_args_and_kwargs_contain_different_types(self):
        if self.rank != 0:
            return

        dst_worker_name = "worker{}".format((self.rank + 1) % self.world_size)

        @torch.jit.script
        def rpc_async_call_remote_torchscript_in_torchscript_with_assorted_types(
            dst_worker_name: str
        ):
            args = (torch.tensor([1, 1]), "str_arg", 1)
            # Must annotate the value type as `Any`, because JIT type inference
            # does not support multiple types when defining a Dict.
            # The error JIT gives is,
            # "Dict values must contain only a single type, "
            # "expected: Tensor but found str instead."
            kwargs: Dict[str, Any] = {
                "tensor_kwarg": torch.tensor([3, 3]),
                "str_kwarg": "_str_kwarg",
                "int_kwarg": 3,
            }
            fut = rpc.rpc_async(
                dst_worker_name, assorted_types_args_kwargs, args, kwargs
            )
            ret = fut.wait()
            return ret

        ret = rpc_async_call_remote_torchscript_in_torchscript_with_assorted_types(
            dst_worker_name
        )
        self.assertEqual(ret, (torch.tensor([4, 4]), "str_arg_str_kwarg", 4))

    @dist_init
    def test_kwargs_not_passed(self):
        if self.rank != 0:
            return

        dst_worker_name = "worker{}".format((self.rank + 1) % self.world_size)

        @torch.jit.script
        def rpc_async_call_remote_torchscript_in_torchscript_without_kwargs_passed(
            dst_worker_name: str
        ):
            args = ()
            fut = rpc.rpc_async(dst_worker_name, no_arg, args)
            ret = fut.wait()
            return ret

        ret = rpc_async_call_remote_torchscript_in_torchscript_without_kwargs_passed(
            dst_worker_name
        )
        self.assertEqual(ret, 0)

    @dist_init
    def test_args_kwargs_are_neither_passed(self):
        if self.rank != 0:
            return

        dst_worker_name = "worker{}".format((self.rank + 1) % self.world_size)

        @torch.jit.script
        def rpc_async_call_remote_torchscript_in_torchscript_without_args_kwargs_passed(
            dst_worker_name: str
        ):
            fut = rpc.rpc_async(dst_worker_name, no_arg)
            ret = fut.wait()
            return ret

        ret = rpc_async_call_remote_torchscript_in_torchscript_without_args_kwargs_passed(
            dst_worker_name
        )
        self.assertEqual(ret, 0)

    @dist_init
    def test_less_than_needed_args_are_specified(self):
        if self.rank != 0:
            return

        dst_worker_name = "worker{}".format((self.rank + 1) % self.world_size)

        # Notice, args matching happens during scripting.
        with self.assertRaisesRegex(RuntimeError, "Argument second_arg not provided"):

            @torch.jit.script
            def rpc_async_call_remote_torchscript_in_torchscript_with_less_args(
                dst_worker_name: str,  # noqa: E999
            ):
                args = (torch.tensor([1, 1]),)
                kwargs = {}
                fut = rpc.rpc_async(dst_worker_name, two_args_two_kwargs, args, kwargs)
                ret = fut.wait()
                return ret

    @dist_init
    def test_more_than_needed_args_are_specified(self):
        if self.rank != 0:
            return

        dst_worker_name = "worker{}".format((self.rank + 1) % self.world_size)

        # Notice, args matching happens during scripting.
        with self.assertRaisesRegex(
            RuntimeError,
            "Expected at most 4 arguments but found 5 positional arguments",
        ):

            @torch.jit.script
            def rpc_async_call_remote_torchscript_in_torchscript_with_more_args(
                dst_worker_name: str,
            ):
                args = (
                    torch.tensor([1, 1]),
                    torch.tensor([2, 2]),
                    torch.tensor([3, 3]),
                    torch.tensor([4, 4]),
                    torch.tensor([5, 5]),
                )
                kwargs = {}
                fut = rpc.rpc_async(dst_worker_name, two_args_two_kwargs, args, kwargs)
                ret = fut.wait()
                return ret

    @dist_init
    def test_unexepected_kwarg_is_specified(self):
        if self.rank != 0:
            return

        dst_worker_name = "worker{}".format((self.rank + 1) % self.world_size)

        # Notice, kwargs matching happens during execution.
        @torch.jit.script
        def rpc_async_call_remote_torchscript_in_torchscript_with_unexpected_kwarg(
            dst_worker_name: str,  # noqa: E999
        ):
            args = (torch.tensor([1, 1]), torch.tensor([2, 2]))
            kwargs = {"third_kwarg": torch.tensor([1, 1])}
            fut = rpc.rpc_async(dst_worker_name, two_args_two_kwargs, args, kwargs)
            ret = fut.wait()
            return ret

        with self.assertRaisesRegex(
            RuntimeError, "Unknown keyword argument 'third_kwarg'"
        ):
            ret = rpc_async_call_remote_torchscript_in_torchscript_with_unexpected_kwarg(
                dst_worker_name
            )
            self.assertEqual(ret, 0)

    @dist_init
    def test_call_python_function_remotely_from_script_not_supported(self):
        if self.rank != 0:
            return

        dst_worker_name = "worker{}".format((self.rank + 1) % self.world_size)

        @torch.jit.script
        def rpc_async_call_remote_py_function_in_torchscript(dst_worker_name: str):
            args = ()
            kwargs = {}
            fut = rpc.rpc_async(dst_worker_name, python_function, args, kwargs)
            ret = fut.wait()
            return ret

        with self.assertRaisesRegex(
            RuntimeError, "attempted to get undefined function"
        ):
            ret = rpc_async_call_remote_py_function_in_torchscript(dst_worker_name)
            self.assertEqual(ret, 0)

    @dist_init
    def test_call_script_function_that_raises_remotely_from_script(self):
        if self.rank != 0:
            return

        dst_worker_name = "worker{}".format((self.rank + 1) % self.world_size)

        # Notice, TorchScript always translates(emits) Python `raise` statement,
        # as the exception message string, "Exception",
        # no matter what exception type and excetpion message are in the statement,
        @torch.jit.script
        def rpc_async_call_remote_raising_torchscript_in_torchscript(
            dst_worker_name: str
        ):
            args = ()
            kwargs = {}
            fut = rpc.rpc_async(dst_worker_name, raise_script, args, kwargs)
            ret = fut.wait()
            return ret

        with self.assertRaisesRegex(RuntimeError, "Exception"):
            ret = rpc_async_call_remote_raising_torchscript_in_torchscript(
                dst_worker_name
            )
            self.assertEqual(ret, 0)

    @dist_init
    def test_call_script_function_that_not_exists_remotely_from_script(self):
        if self.rank != 0:
            return

        dst_worker_name = "worker{}".format((self.rank + 1) % self.world_size)

        @torch.jit.script
        def nonexisting_script():
            return 0

        @torch.jit.script
        def rpc_async_call_remote_nonexisting_torchscript_in_torchscript(
            dst_worker_name: str
        ):
            args = ()
            kwargs = {}
            fut = rpc.rpc_async(dst_worker_name, nonexisting_script, args, kwargs)
            ret = fut.wait()
            return ret

        with self.assertRaisesRegex(
            RuntimeError, "attempted to get undefined function nonexisting_script"
        ):
            ret = rpc_async_call_remote_nonexisting_torchscript_in_torchscript(
                dst_worker_name
            )
            self.assertEqual(ret, 0)


@torch.jit.script
def one_arg(value):
    return value + 1

@torch.jit.script
def script_raise_func(value):
    if value.numel() == 2:
        raise ValueError("Expected error")
    return value + 1

@torch.jit.script
def rref_to_here(rref_var):
    # type: (RRef[Tensor]) -> Tensor
    return rref_var.to_here()


@torch.jit.script
def return_rref(rref_var):
    # type: (RRef[Tensor]) -> RRef[Tensor]
    return rref_var


@torch.jit.ignore
def my_script_module_init(rank):
    # type: (int) -> MyModuleInterface
    return MyScriptModule(rank)


@torch.jit.script
def construct_my_script_module(rank):
    # type: (int) -> MyModuleInterface
    return my_script_module_init(rank)


@torch.jit.script
def run_ref_script_module(ref_script_module, t):
    # type: (RRef[MyModuleInterface], Tensor) -> Tensor
    module = ref_script_module.to_here()
    return module.forward() + t


@torch.jit.ignore
def rref_python_annotation(rref_var):
    # type: (RRef[Tensor]) -> RRef[Tensor]
    return rref_var


@torch.jit.script
def rref_script_annotation(rref_var):
    # type: (RRef[Tensor]) -> Tensor
    return rref_python_annotation(rref_var).to_here()


@torch.jit.script
def script_check_rref_confirmed(rref):
    # type: (RRef[Tensor]) -> bool
    return rref.confirmed_by_owner()


@torch.jit.script
def save_rref(rref_var, fname):
    # type: (RRef[Tensor], str) -> None
    torch.save(rref_var, fname)


@unittest.skipIf(
    not torch._six.PY3, "Pytorch distributed rpc package does not support python2"
)
class JitRpcTest(RRefAPITest, LocalRRefTest, JitRpcAsyncOpTest, RpcAgentTestFixture):
    @dist_init
    def test_torchscript_function(self):
        dst_worker_name = worker_name((self.rank + 1) % self.world_size)
        local_ret = one_arg(torch.ones(2, 2))
        ret = rpc.rpc_sync(dst_worker_name, one_arg, args=(torch.ones(2, 2),))
        self.assertEqual(ret, local_ret)
        rref = rpc.remote(dst_worker_name, one_arg, args=(torch.ones(2, 2),))
        self.assertEqual(rref.to_here(), local_ret)
        # create rref to itself
        local_rref = rpc.remote(
            worker_name(self.rank), one_arg, args=(torch.ones(2, 2),)
        )
        self.assertEqual(local_rref.to_here(), local_ret)

    @dist_init
    def test_torchscript_function_exception(self):
        dst_worker_name = worker_name((self.rank + 1) % self.world_size)
        with self.assertRaisesRegex(RuntimeError, r"one_arg\(\) expected at most"):
            ret = rpc.rpc_sync(dst_worker_name, one_arg, args=(10, 20))

        with self.assertRaisesRegex(RuntimeError, r"one_arg\(\) expected at most"):
            rref = rpc.remote(dst_worker_name, one_arg, args=(10, 20))

    @dist_init
    def test_torchscript_functions_not_supported(self):
        dst_worker_name = worker_name((self.rank + 1) % self.world_size)

        my_local_script_module = MyScriptModule(self.rank)

        # It is not thread safe to instantiate MyScriptModule in multiple threads,
        # wait for local MyScriptModule instantiation to finish,
        # otherwise it could instantiate MyScriptModule in parallel with
        # server thread in the below
        initialize_pg(self.init_method, self.rank, self.world_size)
        dist.barrier()

        # rpc_sync still accepts script class and run it in
        # the same code path as python call.
        ret = rpc.rpc_sync(dst_worker_name, MyScriptClass, args=(self.rank,))

        # rpc_sync does not accept script module and script module method.
        with self.assertRaisesRegex(RuntimeError, "ScriptModules cannot be deepcopied"):
            ret = rpc.rpc_sync(dst_worker_name, MyScriptModule, args=(self.rank,))

        # Python 3.5 and Python 3.6 throw different error message, the only
        # common word can be greped is "pickle".
        with self.assertRaisesRegex(TypeError, "pickle"):
            ret = rpc.rpc_async(
                dst_worker_name, my_local_script_module.forward, args=()
            )

    @dist_init
    def test_rref_as_arg_and_return(self):
        n = self.rank + 1
        dst_rank = n % self.world_size
        local_ret = one_arg(torch.ones(2, 2))

        # create rref on current rank
        rref = rpc.remote(worker_name(self.rank), one_arg, args=(torch.ones(2, 2),))

        # pass rref to another user in rpc call
        ret = rpc.rpc_sync(worker_name(dst_rank), rref_to_here, args=(rref,))
        self.assertEqual(ret, local_ret)

        # return rref in rpc call
        rref1 = rpc.rpc_sync(worker_name(dst_rank), return_rref, args=(rref,))
        self.assertEqual(rref1.to_here(), local_ret)

        # pass rref to another user in remote call
        rref2 = rpc.remote(worker_name(dst_rank), rref_to_here, args=(rref,))
        self.assertEqual(rref2.to_here(), local_ret)

        # return rref in remote call
        rref3 = rpc.remote(worker_name(dst_rank), return_rref, args=(rref,))
        self.assertEqual(rref3.to_here().to_here(), local_ret)

    @dist_init
    def test_remote_script_module(self):
        # TODO, need more investigation
        # there is rref leak when shutting down, suspect it is because
        # ref as arg is passed to pybind boundary, and the ref is not garbage
        # collected by python when calling shutdown()
        import torch.distributed.rpc.api as api

        api._ignore_rref_leak = True

        local_ret = torch.ones(self.rank) + torch.ones(self.rank)

        n = self.rank + 1
        dst_rank = n % self.world_size
        remote_ref = rpc.remote(
            worker_name(dst_rank), construct_my_script_module, args=(self.rank,)
        )

        # pass rref arg to owner
        ret = rpc.rpc_sync(
            worker_name(dst_rank),
            run_ref_script_module,
            args=(remote_ref, torch.ones(self.rank)),
        )
        self.assertEqual(ret, local_ret)

        # pass rref arg to self/user
        with self.assertRaisesRegex(
            RuntimeError, "is an RRef to a ScriptModule. It can't be sent through RPC from owner,"
        ):
            ret = rpc.rpc_sync(
                worker_name(self.rank),
                run_ref_script_module,
                args=(remote_ref, torch.ones(self.rank)),
            )

    @dist_init
    def test_my_script_module_with_rrefs(self):
        n = self.rank + 1
        dst_rank = n % self.world_size

        module_with_rrefs = MyScriptModuleWithRRefs(worker_name(dst_rank))
        res = module_with_rrefs()
        self.assertEqual(res, torch.ones(2, 2) * 9)

    @dist_init
    def test_rref_python_annotation(self):
        n = self.rank + 1
        dst_rank = n % self.world_size
        rref_var = rpc_return_rref(worker_name(dst_rank))

        res = rref_script_annotation(rref_var)
        self.assertEqual(res, torch.ones(2, 2) + 1)

    def _create_rref(self):
        owner_rank = (self.rank + 2) % self.world_size
        return rpc.remote(
            "worker{}".format(owner_rank), torch.add, args=(torch.zeros(2, 2), 1)
        )

    @dist_init
    def test_user_rrefs_confirmed(self):
        dst_rank = (self.rank + 1) % self.world_size
        rref = self._create_rref()
        ret = rpc.rpc_sync(
            "worker{}".format(dst_rank), script_check_rref_confirmed, args=(rref,)
        )
        self.assertEqual(ret, True)

    @dist_init
    def test_user_rrefs_confirmed_remote(self):
        dst_rank = (self.rank + 1) % self.world_size
        rref = self._create_rref()
        ret_rref = rpc.remote(
            "worker{}".format(dst_rank), script_check_rref_confirmed, args=(rref,)
        )
        self.assertEqual(ret_rref.to_here(), True)

    @dist_init
    def test_rref_jit_pickle_not_supported(self):
        n = self.rank + 1
        dst_rank = n % self.world_size
        rref_var = rpc_return_rref(worker_name(dst_rank))
        with TemporaryFileName() as fname:
            with self.assertRaisesRegex(
                RuntimeError, "RRef jit pickling is only allowed inside RPC calls"
            ):
                save_rref(rref_var, fname)

    @dist_init
    def test_python_future_with_jit(self):
        dst_rank = (self.rank + 1) % self.world_size
        inputs = (torch.tensor([1, 1]), torch.tensor([2, 2]))
        ret_fut = rpc.rpc_async(
            "worker{}".format(dst_rank), two_args_two_kwargs, args=inputs
        )
        expected_res = torch.tensor([10, 10])

        @torch.jit.script
        def future_wait_in_script(fut):
            # type: (Future[Tensor]) -> Tensor
            return fut.wait()

        self.assertEqual(future_wait_in_script(ret_fut), expected_res)

        @torch.jit.script
        def future_return_to_python(dst_rank, inputs):
            # type: (int, Tuple[Tensor, Tensor]) -> Future[Tensor]
            return rpc.rpc_async(
                "worker{}".format(dst_rank), two_args_two_kwargs, inputs
            )

        fut_res = future_return_to_python(dst_rank, inputs)
        self.assertEqual(fut_res.wait(), expected_res)

    @dist_init
    def test_remote_script_throw(self):
        rref = rpc.remote("worker{}".format((self.rank + 1) % self.world_size),
                          script_raise_func,
                          args=(torch.ones(2),))
        with self.assertRaisesRegex(Exception, ".*Expected error.*"):
            rref.to_here()<|MERGE_RESOLUTION|>--- conflicted
+++ resolved
@@ -15,9 +15,6 @@
 def rpc_return_rref(dst):
     return rpc.remote(dst, torch.add, args=(torch.ones(2, 2), 1))
 
-<<<<<<< HEAD
-=======
-
 @torch.jit.script
 def rref_local_value(rref):
     # type: (RRef[Tensor]) -> Tensor
@@ -69,7 +66,6 @@
         self.assertEqual(ret, 5)
 
 
->>>>>>> e5cd17cc
 class MyScriptModuleWithRRefs(torch.jit.ScriptModule):
     def __init__(self, dst_worker):
         super().__init__()
