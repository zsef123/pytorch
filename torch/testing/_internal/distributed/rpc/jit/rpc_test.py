import unittest
from typing import Dict, Tuple

import torch
import torch.distributed as dist
import torch.distributed.rpc as rpc
from torch import Tensor
from torch.testing._internal.common_utils import TemporaryFileName
from torch.testing._internal.dist_utils import dist_init, initialize_pg, worker_name
from torch.testing._internal.distributed.rpc.rpc_agent_test_fixture import (
    RpcAgentTestFixture,
)


def rpc_return_rref(dst):
    return rpc.remote(dst, torch.add, args=(torch.ones(2, 2), 1))

@torch.jit.script
def rref_local_value(rref):
    # type: (RRef[Tensor]) -> Tensor
    return rref.local_value()


def return_value(value):
    # type: (int) -> int
    return value


class RRefAPITest:
    @dist_init
    def test_rref_is_owner(self):
        dst_worker_name = worker_name((self.rank + 1) % self.world_size)
        rref_var = rpc_return_rref(dst_worker_name)

        @torch.jit.script
        def rref_tensor_is_owner(rref_var):
            # type: (RRef[Tensor]) -> bool
            return rref_var.is_owner()

        res = rref_tensor_is_owner(rref_var)
        self.assertEqual(res, False)

    @dist_init
    def test_rref_local_value(self):
        if self.rank != 0:
            return

        dst_worker_name = worker_name((self.rank + 1) % self.world_size)
        rref = rpc_return_rref(dst_worker_name)

        with self.assertRaisesRegex(RuntimeError, r"Can't call RRef.local_value\(\) on a non-owner RRef"):
            rref_local_value(rref)

        ret = ret = rpc.rpc_sync(dst_worker_name, rref_local_value, (rref,))
        self.assertEqual(ret, torch.add(torch.ones(2, 2), 1))

    @dist_init
    def test_local_rref_local_value(self):
        if self.rank != 0:
            return

        dst_worker_name = worker_name(self.rank)
        rref = rpc.remote(dst_worker_name, return_value, (5,), {})

        ret = rref_local_value(rref)
        self.assertEqual(ret, 5)

# Define Script functions on both client and server sides.
@torch.jit.script
def no_arg():
    return 0

@torch.jit.script
def one_arg(value):
    return value + 1

@torch.jit.script
def script_add_ones(x):
    return torch.add(x, torch.ones(1))

@torch.jit.script
def script_fork_wait_udf(tensor):
    fut = torch.jit._fork(script_add_ones, tensor)
    x = torch.jit._wait(fut)
    return x

@torch.jit.script
def script_raise_func(value):
    if value.numel() == 2:
        raise ValueError("Expected error")
    return value + 1

@torch.jit.script
def script_fork_wait_throw(invalue):
    fut = torch.jit._fork(script_raise_func, invalue)
    value = torch.jit._wait(fut)
    return value

class MyScriptModuleWithRRefs(torch.jit.ScriptModule):
    def __init__(self, dst_worker):
        super().__init__()
        self.rrefs = []
        for _ in range(4):
            self.rrefs.append(rpc_return_rref(dst_worker))

    @torch.jit.script_method
    def forward(self):
        # type: () -> Tensor
        res_tensor = torch.ones(2, 2)
        for rref in self.rrefs:
            res_tensor += rref.to_here()

        return res_tensor


@torch.jit.script
class MyScriptClass:
    def __init__(self, a):
        # type: (int)
        self.a = a

    def get_value(self):
        # type: () -> int
        return self.a


@torch.jit.interface
class MyModuleInterface(torch.nn.Module):
    def forward(self):
        # type: () -> Tensor
        pass


class MyScriptModule(torch.jit.ScriptModule):
    def __init__(self, rank):
        super().__init__()
        self.a = torch.ones(rank)

    @torch.jit.script_method
    def forward(self):
        # type: () -> Tensor
        return self.a


def owner_create_rref_my_script_class(a):
    return rpc.RRef(MyScriptClass(a))


def owner_create_rref_my_script_module(a):
    return rpc.RRef(MyScriptModule(a), MyModuleInterface)


@torch.jit.script
def script_run_get_value_rref_my_script_class(rref):
    # type: (RRef[MyScriptClass]) -> int
    return rref.to_here().get_value()


@torch.jit.script
def script_run_forward_rref_my_script_module(rref):
    # type: (RRef[MyModuleInterface]) -> Tensor
    return rref.to_here().forward()


class LocalRRefTest:
    @dist_init
    def test_create_local_script_class_rref_in_py(self):
        if self.rank != 0:
            return

        # Create a local RRef<MyScriptClass>.
        rref_script_class = rpc.RRef(MyScriptClass(self.rank))
        ret = rref_script_class.to_here().get_value()
        self.assertEqual(ret, self.rank)

    @dist_init
    def test_create_local_script_module_rref_in_py(self):
        if self.rank != 0:
            return

        # Create a local RRef<MyModuleInterface>.
        rref_script_module = rpc.RRef(MyScriptModule(self.rank), MyModuleInterface)
        ret = rref_script_module.to_here().forward()
        self.assertEqual(ret, torch.ones(self.rank))

        # Create a local RRef<MyModuleInterface> without type hint.
        with self.assertRaisesRegex(
            RuntimeError,
            (
                "The RRef being created contains a ScriptModule, "
                "must provide its ModuleInterface type hint."
            ),
        ):
            rref_script_module = rpc.RRef(MyScriptModule(self.rank))

    @dist_init
    def test_return_local_script_class_rref_in_py_and_use_in_script(self):
        if self.rank != 0:
            return

        dst_worker_name = "worker{}".format((self.rank + 1) % self.world_size)

        # Create a local RRef<MyScripClass> remotely in Python.
        rref = rpc.rpc_sync(
            dst_worker_name, owner_create_rref_my_script_class, args=(self.rank,)
        )

        def use_rref_on_owner(rref):
            # type: (RRef[MyScriptClass]) -> int
            args = (rref,)
            kwargs: Dict[str, Any] = {}  # noqa
            fut = rpc.rpc_async(
                rref.owner(), script_run_get_value_rref_my_script_class, args, kwargs
            )
            ret = fut.wait()
            return ret

        # Use RRef<MyScripClass> in local Python RPC and remote Script run.
        ret = use_rref_on_owner(rref)
        self.assertEqual(ret, self.rank)

        # Use RRef<MyScriptClass> in local Script RPC and remote Script run.
        use_rref_on_owner_script = torch.jit.script(use_rref_on_owner)
        ret = use_rref_on_owner_script(rref)
        self.assertEqual(ret, self.rank)

    @dist_init
    def test_return_local_script_module_rref_in_py_and_use_in_script(self):
        if self.rank != 0:
            return

        dst_worker_name = "worker{}".format((self.rank + 1) % self.world_size)

        # Create a local RRef<MyModuleInterface> remotely in Python.
        rref = rpc.rpc_sync(
            dst_worker_name, owner_create_rref_my_script_module, args=(self.rank,)
        )

        def use_rref_on_owner(rref):
            # type: (RRef[MyModuleInterface]) -> Tensor
            args = (rref,)
            kwargs: Dict[str, Any] = {}
            fut = rpc.rpc_async(
                rref.owner_name(),
                script_run_forward_rref_my_script_module,
                args,
                kwargs,
            )
            ret = fut.wait()
            return ret

        # Use RRef<MyScripClass> in local Python RPC and remote Script run.
        ret = use_rref_on_owner(rref)
        self.assertEqual(ret, torch.ones(self.rank))

        # Use RRef<MyScriptClass> in local Script RPC and remote Script run.
        use_rref_on_owner_script = torch.jit.script(use_rref_on_owner)
        ret = use_rref_on_owner_script(rref)
        self.assertEqual(ret, torch.ones(self.rank))


def python_function():
    return 0


@torch.jit.script
def two_args_two_kwargs(
    first_arg,
    second_arg,
    first_kwarg=torch.tensor([3, 3]),
    second_kwarg=torch.tensor([4, 4]),
):
    return first_arg + second_arg + first_kwarg + second_kwarg


@torch.jit.script
def assorted_types_args_kwargs(
    tensor_arg: Tensor,  # noqa: E999
    str_arg: str,
    int_arg: int,
    tensor_kwarg: Tensor = torch.tensor([2, 2]),
    str_kwarg: str = "str_kwarg",
    int_kwarg: int = 2,
):
    return tensor_arg + tensor_kwarg, str_arg + str_kwarg, int_arg + int_kwarg


@torch.jit.script
def raise_script():
    raise RuntimeError("Expected error")
    return 0


@torch.jit.script
def rpc_async_call_remote_torchscript_in_torchscript(
    dst_worker_name: str, args: Tuple[Tensor, Tensor], kwargs: Dict[str, Tensor]
):
    fut = rpc.rpc_async(dst_worker_name, two_args_two_kwargs, args, kwargs)
    ret = fut.wait()
    return ret


class JitRpcAsyncOpTest:
    # Call functions remotely from Script.
    @dist_init
    def test_all_kwargs_are_populated_by_defaults(self):
        if self.rank != 0:
            return

        dst_worker_name = "worker{}".format((self.rank + 1) % self.world_size)

        args = (torch.tensor([1, 1]), torch.tensor([2, 2]))
        kwargs = {}
        ret = rpc_async_call_remote_torchscript_in_torchscript(
            dst_worker_name, args, kwargs
        )
        self.assertEqual(ret, torch.tensor([10, 10]))

    @dist_init
    def test_some_kwargs_are_populated_by_defaults(self):
        if self.rank != 0:
            return

        dst_worker_name = "worker{}".format((self.rank + 1) % self.world_size)

        args = (torch.tensor([1, 1]), torch.tensor([2, 2]))
        kwargs = {"first_kwarg": torch.tensor([2, 2])}
        ret = rpc_async_call_remote_torchscript_in_torchscript(
            dst_worker_name, args, kwargs
        )
        self.assertEqual(ret, torch.tensor([9, 9]))

    @dist_init
    def test_no_kwargs_are_populated_by_defaults(self):
        if self.rank != 0:
            return

        dst_worker_name = "worker{}".format((self.rank + 1) % self.world_size)

        args = (torch.tensor([1, 1]), torch.tensor([2, 2]))
        kwargs = {
            "first_kwarg": torch.tensor([2, 2]),
            "second_kwarg": torch.tensor([3, 3]),
        }
        ret = rpc_async_call_remote_torchscript_in_torchscript(
            dst_worker_name, args, kwargs
        )
        self.assertEqual(ret, torch.tensor([8, 8]))

    @dist_init
    def test_kwargs_in_the_front_can_be_specified_by_extra_args(self):
        if self.rank != 0:
            return

        dst_worker_name = "worker{}".format((self.rank + 1) % self.world_size)

        @torch.jit.script
        def rpc_async_call_remote_torchscript_in_torchscript_with_extra_arg(
            dst_worker_name: str,  # noqa: E999
        ):
            args = (
                torch.tensor([1, 1]),
                torch.tensor([2, 2]),
                # This extra arg will be fed to the first kwarg.
                torch.tensor([2, 2]),
            )
            kwargs = {"second_kwarg": torch.tensor([3, 3])}
            fut = rpc.rpc_async(dst_worker_name, two_args_two_kwargs, args, kwargs)
            ret = fut.wait()
            return ret

        ret = rpc_async_call_remote_torchscript_in_torchscript_with_extra_arg(
            dst_worker_name
        )
        self.assertEqual(ret, torch.tensor([8, 8]))

    @dist_init
    def test_args_and_kwargs_contain_different_types(self):
        if self.rank != 0:
            return

        dst_worker_name = "worker{}".format((self.rank + 1) % self.world_size)

        @torch.jit.script
        def rpc_async_call_remote_torchscript_in_torchscript_with_assorted_types(
            dst_worker_name: str
        ):
            args = (torch.tensor([1, 1]), "str_arg", 1)
            # Must annotate the value type as `Any`, because JIT type inference
            # does not support multiple types when defining a Dict.
            # The error JIT gives is,
            # "Dict values must contain only a single type, "
            # "expected: Tensor but found str instead."
            kwargs: Dict[str, Any] = {
                "tensor_kwarg": torch.tensor([3, 3]),
                "str_kwarg": "_str_kwarg",
                "int_kwarg": 3,
            }
            fut = rpc.rpc_async(
                dst_worker_name, assorted_types_args_kwargs, args, kwargs
            )
            ret = fut.wait()
            return ret

        ret = rpc_async_call_remote_torchscript_in_torchscript_with_assorted_types(
            dst_worker_name
        )
        self.assertEqual(ret, (torch.tensor([4, 4]), "str_arg_str_kwarg", 4))

    @dist_init
    def test_kwargs_not_passed(self):
        if self.rank != 0:
            return

        dst_worker_name = "worker{}".format((self.rank + 1) % self.world_size)

        @torch.jit.script
        def rpc_async_call_remote_torchscript_in_torchscript_without_kwargs_passed(
            dst_worker_name: str
        ):
            args = ()
            fut = rpc.rpc_async(dst_worker_name, no_arg, args)
            ret = fut.wait()
            return ret

        ret = rpc_async_call_remote_torchscript_in_torchscript_without_kwargs_passed(
            dst_worker_name
        )
        self.assertEqual(ret, 0)

    @dist_init
    def test_args_kwargs_are_neither_passed(self):
        if self.rank != 0:
            return

        dst_worker_name = "worker{}".format((self.rank + 1) % self.world_size)

        @torch.jit.script
        def rpc_async_call_remote_torchscript_in_torchscript_without_args_kwargs_passed(
            dst_worker_name: str
        ):
            fut = rpc.rpc_async(dst_worker_name, no_arg)
            ret = fut.wait()
            return ret

        ret = rpc_async_call_remote_torchscript_in_torchscript_without_args_kwargs_passed(
            dst_worker_name
        )
        self.assertEqual(ret, 0)

    @dist_init
    def test_less_than_needed_args_are_specified(self):
        if self.rank != 0:
            return

        dst_worker_name = "worker{}".format((self.rank + 1) % self.world_size)

        # Notice, args matching happens during scripting.
        with self.assertRaisesRegex(RuntimeError, "Argument second_arg not provided"):

            @torch.jit.script
            def rpc_async_call_remote_torchscript_in_torchscript_with_less_args(
                dst_worker_name: str,  # noqa: E999
            ):
                args = (torch.tensor([1, 1]),)
                kwargs = {}
                fut = rpc.rpc_async(dst_worker_name, two_args_two_kwargs, args, kwargs)
                ret = fut.wait()
                return ret

    @dist_init
    def test_more_than_needed_args_are_specified(self):
        if self.rank != 0:
            return

        dst_worker_name = "worker{}".format((self.rank + 1) % self.world_size)

        # Notice, args matching happens during scripting.
        with self.assertRaisesRegex(
            RuntimeError,
            "Expected at most 4 arguments but found 5 positional arguments",
        ):

            @torch.jit.script
            def rpc_async_call_remote_torchscript_in_torchscript_with_more_args(
                dst_worker_name: str,
            ):
                args = (
                    torch.tensor([1, 1]),
                    torch.tensor([2, 2]),
                    torch.tensor([3, 3]),
                    torch.tensor([4, 4]),
                    torch.tensor([5, 5]),
                )
                kwargs = {}
                fut = rpc.rpc_async(dst_worker_name, two_args_two_kwargs, args, kwargs)
                ret = fut.wait()
                return ret

    @dist_init
    def test_unexepected_kwarg_is_specified(self):
        if self.rank != 0:
            return

        dst_worker_name = "worker{}".format((self.rank + 1) % self.world_size)

        # Notice, kwargs matching happens during execution.
        @torch.jit.script
        def rpc_async_call_remote_torchscript_in_torchscript_with_unexpected_kwarg(
            dst_worker_name: str,  # noqa: E999
        ):
            args = (torch.tensor([1, 1]), torch.tensor([2, 2]))
            kwargs = {"third_kwarg": torch.tensor([1, 1])}
            fut = rpc.rpc_async(dst_worker_name, two_args_two_kwargs, args, kwargs)
            ret = fut.wait()
            return ret

        with self.assertRaisesRegex(
            RuntimeError, "Unknown keyword argument 'third_kwarg'"
        ):
            ret = rpc_async_call_remote_torchscript_in_torchscript_with_unexpected_kwarg(
                dst_worker_name
            )
            self.assertEqual(ret, 0)

    @dist_init
    def test_call_python_function_remotely_from_script_not_supported(self):
        if self.rank != 0:
            return

        dst_worker_name = "worker{}".format((self.rank + 1) % self.world_size)

        @torch.jit.script
        def rpc_async_call_remote_py_function_in_torchscript(dst_worker_name: str):
            args = ()
            kwargs = {}
            fut = rpc.rpc_async(dst_worker_name, python_function, args, kwargs)
            ret = fut.wait()
            return ret

        with self.assertRaisesRegex(
            RuntimeError, "attempted to get undefined function"
        ):
            ret = rpc_async_call_remote_py_function_in_torchscript(dst_worker_name)
            self.assertEqual(ret, 0)

    @dist_init
    def test_call_script_function_that_raises_remotely_from_script(self):
        if self.rank != 0:
            return

        dst_worker_name = "worker{}".format((self.rank + 1) % self.world_size)

        # Notice, TorchScript always translates(emits) Python `raise` statement,
        # as the exception message string, "Exception",
        # no matter what exception type and excetpion message are in the statement,
        @torch.jit.script
        def rpc_async_call_remote_raising_torchscript_in_torchscript(
            dst_worker_name: str
        ):
            args = ()
            kwargs = {}
            fut = rpc.rpc_async(dst_worker_name, raise_script, args, kwargs)
            ret = fut.wait()
            return ret

        with self.assertRaisesRegex(RuntimeError, "Exception"):
            ret = rpc_async_call_remote_raising_torchscript_in_torchscript(
                dst_worker_name
            )
            self.assertEqual(ret, 0)

    @dist_init
    def test_call_script_function_that_not_exists_remotely_from_script(self):
        if self.rank != 0:
            return

        dst_worker_name = "worker{}".format((self.rank + 1) % self.world_size)

        @torch.jit.script
        def nonexisting_script():
            return 0

        @torch.jit.script
        def rpc_async_call_remote_nonexisting_torchscript_in_torchscript(
            dst_worker_name: str
        ):
            args = ()
            kwargs = {}
            fut = rpc.rpc_async(dst_worker_name, nonexisting_script, args, kwargs)
            ret = fut.wait()
            return ret

        with self.assertRaisesRegex(
            RuntimeError, "attempted to get undefined function nonexisting_script"
        ):
            ret = rpc_async_call_remote_nonexisting_torchscript_in_torchscript(
                dst_worker_name
            )
            self.assertEqual(ret, 0)


<<<<<<< HEAD
=======
@torch.jit.script
def one_arg(value):
    return value + 1

@torch.jit.script
def script_raise_func(value):
    if value.numel() == 2:
        raise ValueError("Expected error")
    return value + 1
>>>>>>> c359ab15

@torch.jit.script
def rref_to_here(rref_var):
    # type: (RRef[Tensor]) -> Tensor
    return rref_var.to_here()


@torch.jit.script
def return_rref(rref_var):
    # type: (RRef[Tensor]) -> RRef[Tensor]
    return rref_var


@torch.jit.ignore
def my_script_module_init(rank):
    # type: (int) -> MyModuleInterface
    return MyScriptModule(rank)


@torch.jit.script
def construct_my_script_module(rank):
    # type: (int) -> MyModuleInterface
    return my_script_module_init(rank)


@torch.jit.script
def run_ref_script_module(ref_script_module, t):
    # type: (RRef[MyModuleInterface], Tensor) -> Tensor
    module = ref_script_module.to_here()
    return module.forward() + t


@torch.jit.ignore
def rref_python_annotation(rref_var):
    # type: (RRef[Tensor]) -> RRef[Tensor]
    return rref_var


@torch.jit.script
def rref_script_annotation(rref_var):
    # type: (RRef[Tensor]) -> Tensor
    return rref_python_annotation(rref_var).to_here()


@torch.jit.script
def script_check_rref_confirmed(rref):
    # type: (RRef[Tensor]) -> bool
    return rref.confirmed_by_owner()


@torch.jit.script
def save_rref(rref_var, fname):
    # type: (RRef[Tensor], str) -> None
    torch.save(rref_var, fname)


@unittest.skipIf(
    not torch._six.PY3, "Pytorch distributed rpc package does not support python2"
)
class JitRpcTest(RRefAPITest, LocalRRefTest, JitRpcAsyncOpTest, RpcAgentTestFixture):
    @dist_init
    def test_torchscript_function(self):
        dst_worker_name = worker_name((self.rank + 1) % self.world_size)
        local_ret = one_arg(torch.ones(2, 2))
        ret = rpc.rpc_sync(dst_worker_name, one_arg, args=(torch.ones(2, 2),))
        self.assertEqual(ret, local_ret)
        rref = rpc.remote(dst_worker_name, one_arg, args=(torch.ones(2, 2),))
        self.assertEqual(rref.to_here(), local_ret)
        # create rref to itself
        local_rref = rpc.remote(
            worker_name(self.rank), one_arg, args=(torch.ones(2, 2),)
        )
        self.assertEqual(local_rref.to_here(), local_ret)

    @dist_init
    def test_torchscript_function_exception(self):
        dst_worker_name = worker_name((self.rank + 1) % self.world_size)
        with self.assertRaisesRegex(RuntimeError, r"one_arg\(\) expected at most"):
            ret = rpc.rpc_sync(dst_worker_name, one_arg, args=(10, 20))

        with self.assertRaisesRegex(RuntimeError, r"one_arg\(\) expected at most"):
            rref = rpc.remote(dst_worker_name, one_arg, args=(10, 20))

    @dist_init
    def test_torchscript_functions_not_supported(self):
        dst_worker_name = worker_name((self.rank + 1) % self.world_size)

        my_local_script_module = MyScriptModule(self.rank)

        # It is not thread safe to instantiate MyScriptModule in multiple threads,
        # wait for local MyScriptModule instantiation to finish,
        # otherwise it could instantiate MyScriptModule in parallel with
        # server thread in the below
        initialize_pg(self.init_method, self.rank, self.world_size)
        dist.barrier()

        # rpc_sync still accepts script class and run it in
        # the same code path as python call.
        ret = rpc.rpc_sync(dst_worker_name, MyScriptClass, args=(self.rank,))

        # rpc_sync does not accept script module and script module method.
        with self.assertRaisesRegex(RuntimeError, "ScriptModules cannot be deepcopied"):
            ret = rpc.rpc_sync(dst_worker_name, MyScriptModule, args=(self.rank,))

        # Python 3.5 and Python 3.6 throw different error message, the only
        # common word can be greped is "pickle".
        with self.assertRaisesRegex(TypeError, "pickle"):
            ret = rpc.rpc_async(
                dst_worker_name, my_local_script_module.forward, args=()
            )

    @dist_init
    def test_rref_as_arg_and_return(self):
        n = self.rank + 1
        dst_rank = n % self.world_size
        local_ret = one_arg(torch.ones(2, 2))

        # create rref on current rank
        rref = rpc.remote(worker_name(self.rank), one_arg, args=(torch.ones(2, 2),))

        # pass rref to another user in rpc call
        ret = rpc.rpc_sync(worker_name(dst_rank), rref_to_here, args=(rref,))
        self.assertEqual(ret, local_ret)

        # return rref in rpc call
        rref1 = rpc.rpc_sync(worker_name(dst_rank), return_rref, args=(rref,))
        self.assertEqual(rref1.to_here(), local_ret)

        # pass rref to another user in remote call
        rref2 = rpc.remote(worker_name(dst_rank), rref_to_here, args=(rref,))
        self.assertEqual(rref2.to_here(), local_ret)

        # return rref in remote call
        rref3 = rpc.remote(worker_name(dst_rank), return_rref, args=(rref,))
        self.assertEqual(rref3.to_here().to_here(), local_ret)

    @dist_init
    def test_remote_script_module(self):
        # TODO, need more investigation
        # there is rref leak when shutting down, suspect it is because
        # ref as arg is passed to pybind boundary, and the ref is not garbage
        # collected by python when calling shutdown()
        import torch.distributed.rpc.api as api

        api._ignore_rref_leak = True

        local_ret = torch.ones(self.rank) + torch.ones(self.rank)

        n = self.rank + 1
        dst_rank = n % self.world_size
        remote_ref = rpc.remote(
            worker_name(dst_rank), construct_my_script_module, args=(self.rank,)
        )

        # pass rref arg to owner
        ret = rpc.rpc_sync(
            worker_name(dst_rank),
            run_ref_script_module,
            args=(remote_ref, torch.ones(self.rank)),
        )
        self.assertEqual(ret, local_ret)

        # pass rref arg to self/user
        with self.assertRaisesRegex(
            RuntimeError, "is an RRef to a ScriptModule. It can't be sent through RPC from owner,"
        ):
            ret = rpc.rpc_sync(
                worker_name(self.rank),
                run_ref_script_module,
                args=(remote_ref, torch.ones(self.rank)),
            )

    @dist_init
    def test_my_script_module_with_rrefs(self):
        n = self.rank + 1
        dst_rank = n % self.world_size

        module_with_rrefs = MyScriptModuleWithRRefs(worker_name(dst_rank))
        res = module_with_rrefs()
        self.assertEqual(res, torch.ones(2, 2) * 9)

    @dist_init
    def test_rref_python_annotation(self):
        n = self.rank + 1
        dst_rank = n % self.world_size
        rref_var = rpc_return_rref(worker_name(dst_rank))

        res = rref_script_annotation(rref_var)
        self.assertEqual(res, torch.ones(2, 2) + 1)

    def _create_rref(self):
        owner_rank = (self.rank + 2) % self.world_size
        return rpc.remote(
            "worker{}".format(owner_rank), torch.add, args=(torch.zeros(2, 2), 1)
        )

    @dist_init
    def test_user_rrefs_confirmed(self):
        dst_rank = (self.rank + 1) % self.world_size
        rref = self._create_rref()
        ret = rpc.rpc_sync(
            "worker{}".format(dst_rank), script_check_rref_confirmed, args=(rref,)
        )
        self.assertEqual(ret, True)

    @dist_init
    def test_user_rrefs_confirmed_remote(self):
        dst_rank = (self.rank + 1) % self.world_size
        rref = self._create_rref()
        ret_rref = rpc.remote(
            "worker{}".format(dst_rank), script_check_rref_confirmed, args=(rref,)
        )
        self.assertEqual(ret_rref.to_here(), True)

    @dist_init
    def test_rref_jit_pickle_not_supported(self):
        n = self.rank + 1
        dst_rank = n % self.world_size
        rref_var = rpc_return_rref(worker_name(dst_rank))
        with TemporaryFileName() as fname:
            with self.assertRaisesRegex(
                RuntimeError, "RRef jit pickling is only allowed inside RPC calls"
            ):
                save_rref(rref_var, fname)

    @dist_init
    def test_python_future_with_jit(self):
        dst_rank = (self.rank + 1) % self.world_size
        inputs = (torch.tensor([1, 1]), torch.tensor([2, 2]))
        ret_fut = rpc.rpc_async(
            "worker{}".format(dst_rank), two_args_two_kwargs, args=inputs
        )
        expected_res = torch.tensor([10, 10])

        @torch.jit.script
        def future_wait_in_script(fut):
            # type: (Future[Tensor]) -> Tensor
            return fut.wait()

        self.assertEqual(future_wait_in_script(ret_fut), expected_res)

        @torch.jit.script
        def future_return_to_python(dst_rank, inputs):
            # type: (int, Tuple[Tensor, Tensor]) -> Future[Tensor]
            return rpc.rpc_async(
                "worker{}".format(dst_rank), two_args_two_kwargs, inputs
            )

        fut_res = future_return_to_python(dst_rank, inputs)
        self.assertEqual(fut_res.wait(), expected_res)

    @dist_init
<<<<<<< HEAD
    def test_remote_script_udf(self):
        rref = rpc.remote("worker{}".format((self.rank + 1) % self.world_size),
                          script_fork_wait_udf,
                          args=(torch.ones(2),))
        self.assertEqual(rref.to_here(), torch.ones(2) * 2)

    @dist_init
    def test_async_script_udf(self):
        future = rpc.rpc_async(
            "worker{}".format((self.rank + 1) % self.world_size),
            script_fork_wait_udf,
            args=(torch.ones(2),))
        self.assertEqual(future.wait(), torch.ones(2) * 2)

    @dist_init
    def test_async_script_throw(self):
        future = rpc.rpc_async(
            "worker{}".format((self.rank + 1) % self.world_size),
            script_fork_wait_throw,
            args=(torch.ones(2),))
        with self.assertRaisesRegex(Exception, ".*Expected error.*"):
            future.wait()
=======
    def test_remote_script_throw(self):
        rref = rpc.remote("worker{}".format((self.rank + 1) % self.world_size),
                          script_raise_func,
                          args=(torch.ones(2),))
        with self.assertRaisesRegex(Exception, ".*Expected error.*"):
            rref.to_here()
>>>>>>> c359ab15
<|MERGE_RESOLUTION|>--- conflicted
+++ resolved
@@ -600,19 +600,6 @@
             self.assertEqual(ret, 0)
 
 
-<<<<<<< HEAD
-=======
-@torch.jit.script
-def one_arg(value):
-    return value + 1
-
-@torch.jit.script
-def script_raise_func(value):
-    if value.numel() == 2:
-        raise ValueError("Expected error")
-    return value + 1
->>>>>>> c359ab15
-
 @torch.jit.script
 def rref_to_here(rref_var):
     # type: (RRef[Tensor]) -> Tensor
@@ -864,7 +851,14 @@
         self.assertEqual(fut_res.wait(), expected_res)
 
     @dist_init
-<<<<<<< HEAD
+    def test_remote_script_throw(self):
+        rref = rpc.remote("worker{}".format((self.rank + 1) % self.world_size),
+                          script_raise_func,
+                          args=(torch.ones(2),))
+        with self.assertRaisesRegex(Exception, ".*Expected error.*"):
+            rref.to_here()
+
+    @dist_init
     def test_remote_script_udf(self):
         rref = rpc.remote("worker{}".format((self.rank + 1) % self.world_size),
                           script_fork_wait_udf,
@@ -886,12 +880,4 @@
             script_fork_wait_throw,
             args=(torch.ones(2),))
         with self.assertRaisesRegex(Exception, ".*Expected error.*"):
-            future.wait()
-=======
-    def test_remote_script_throw(self):
-        rref = rpc.remote("worker{}".format((self.rank + 1) % self.world_size),
-                          script_raise_func,
-                          args=(torch.ones(2),))
-        with self.assertRaisesRegex(Exception, ".*Expected error.*"):
-            rref.to_here()
->>>>>>> c359ab15
+            future.wait()