--- conflicted
+++ resolved
@@ -16,7 +16,56 @@
     return rpc.remote(dst, torch.add, args=(torch.ones(2, 2), 1))
 
 
-<<<<<<< HEAD
+@torch.jit.script
+def rref_local_value(rref):
+    # type: (RRef[Tensor]) -> Tensor
+    return rref.local_value()
+
+
+def return_value(value):
+    # type: (int) -> int
+    return value
+
+
+class RRefAPITest:
+    @dist_init
+    def test_rref_is_owner(self):
+        dst_worker_name = worker_name((self.rank + 1) % self.world_size)
+        rref_var = rpc_return_rref(dst_worker_name)
+
+        @torch.jit.script
+        def rref_tensor_is_owner(rref_var):
+            # type: (RRef[Tensor]) -> bool
+            return rref_var.is_owner()
+
+        res = rref_tensor_is_owner(rref_var)
+        self.assertEqual(res, False)
+
+    @dist_init
+    def test_rref_local_value(self):
+        if self.rank != 0:
+            return
+
+        dst_worker_name = worker_name((self.rank + 1) % self.world_size)
+        rref = rpc_return_rref(dst_worker_name)
+
+        with self.assertRaisesRegex(RuntimeError, r"Can't call RRef.local_value\(\) on a non-owner RRef"):
+            rref_local_value(rref)
+
+        ret = ret = rpc.rpc_sync(dst_worker_name, rref_local_value, (rref,))
+        self.assertEqual(ret, torch.add(torch.ones(2, 2), 1))
+
+    @dist_init
+    def test_local_rref_local_value(self):
+        if self.rank != 0:
+            return
+
+        dst_worker_name = worker_name(self.rank)
+        rref = rpc.remote(dst_worker_name, return_value, (5,), {})
+
+        ret = rref_local_value(rref)
+        self.assertEqual(ret, 5)
+
 # Define Script functions on both client and server sides.
 @torch.jit.script
 def no_arg():
@@ -47,58 +96,6 @@
     fut = torch.jit._fork(script_raise_func, invalue)
     value = torch.jit._wait(fut)
     return value
-=======
-@torch.jit.script
-def rref_local_value(rref):
-    # type: (RRef[Tensor]) -> Tensor
-    return rref.local_value()
-
-
-def return_value(value):
-    # type: (int) -> int
-    return value
-
-
-class RRefAPITest:
-    @dist_init
-    def test_rref_is_owner(self):
-        dst_worker_name = worker_name((self.rank + 1) % self.world_size)
-        rref_var = rpc_return_rref(dst_worker_name)
-
-        @torch.jit.script
-        def rref_tensor_is_owner(rref_var):
-            # type: (RRef[Tensor]) -> bool
-            return rref_var.is_owner()
-
-        res = rref_tensor_is_owner(rref_var)
-        self.assertEqual(res, False)
-
-    @dist_init
-    def test_rref_local_value(self):
-        if self.rank != 0:
-            return
-
-        dst_worker_name = worker_name((self.rank + 1) % self.world_size)
-        rref = rpc_return_rref(dst_worker_name)
-
-        with self.assertRaisesRegex(RuntimeError, r"Can't call RRef.local_value\(\) on a non-owner RRef"):
-            rref_local_value(rref)
-
-        ret = ret = rpc.rpc_sync(dst_worker_name, rref_local_value, (rref,))
-        self.assertEqual(ret, torch.add(torch.ones(2, 2), 1))
-
-    @dist_init
-    def test_local_rref_local_value(self):
-        if self.rank != 0:
-            return
-
-        dst_worker_name = worker_name(self.rank)
-        rref = rpc.remote(dst_worker_name, return_value, (5,), {})
-
-        ret = rref_local_value(rref)
-        self.assertEqual(ret, 5)
-
->>>>>>> daa859bd
 
 class MyScriptModuleWithRRefs(torch.jit.ScriptModule):
     def __init__(self, dst_worker):
