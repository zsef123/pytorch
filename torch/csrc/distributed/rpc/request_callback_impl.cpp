--- conflicted
+++ resolved
@@ -125,7 +125,6 @@
 
       // scriptCall is only alive within this block, use reference to avoid copy
       auto& stack = scriptCall.stackRef();
-
       if (scriptCall.hasOp()) {
         scriptCall.op()->getOperation()(stack);
         TORCH_INTERNAL_ASSERT(
@@ -134,43 +133,35 @@
             "TorchScript function should be a single IValue, got a vector of "
             "size ",
             stack.size());
-        return wrap(
+        markComplete(
             std::move(ScriptResp(std::move(stack.front()))).toMessage());
-      }
-
-<<<<<<< HEAD
+        return;
+      }
+
       // runAsync() starts in the calling thread, but may return an uncompleted
       // future (though for non-async code, it will typically be completed).
       // If it was async, our callback will typically be invoked by the
       // continuation on an at::launch() thread.
-      auto future = PythonRpcHandler::getInstance()
-                        .jitCompilationUnit()
-                        ->get_function(scriptCall.qualifiedName())
-                        .runAsync(stack);
-      if (future->completed()) {
-        return wrap(std::move(ScriptResp(future->value())).toMessage());
-      }
-      auto responseFuture = std::make_shared<FutureMessage>();
-      future->addCallback([responseFuture, messageId, future]() {
+      auto jitFuture = PythonRpcHandler::getInstance()
+                           .jitCompilationUnit()
+                           ->get_function(scriptCall.qualifiedName())
+                           .runAsync(stack);
+
+      if (jitFuture->completed()) {
+        markComplete(
+            std::move(ScriptResp(std::move(jitFuture->value()))).toMessage());
+        return;
+      }
+      jitFuture->addCallback([responseFuture, messageId, jitFuture]() {
         try {
-          Message m = ScriptResp({future->value()}).toMessage();
+          Message m = ScriptResp(std::move(jitFuture->value())).toMessage();
           m.setId(messageId);
           responseFuture->markCompleted(std::move(m));
         } catch (const std::exception& e) {
           responseFuture->setError(e.what());
         }
       });
-      return responseFuture;
-=======
-      TORCH_INTERNAL_ASSERT(
-          stack.size() == 1,
-          "Return value of a builtin operator or a "
-          "TorchScript function should be a single IValue, got a vector of "
-          "size ",
-          stack.size());
-      markComplete(std::move(ScriptResp(std::move(stack.front()))).toMessage());
-      return;
->>>>>>> 59fc2cfc
+      return;
     }
     case MessageType::PYTHON_CALL: {
       auto& upc = static_cast<UnpickledPythonCall&>(rpc);
@@ -206,61 +197,64 @@
       }
 
       auto ownerRRef = ctx.getOrCreateOwnerRRef(rrefId, returnType);
-      if (rrefId != forkId) {
-        // Caller is a user and callee is the owner, add fork
-        //
-        // NB: rrefId == forkId is true if and only if calling remote to self.
-        // In that case both the caller and the callee will access the
-        // OwnerRRef. Hence, on the callee side (here), it should not call
-        // addForkOfOwner as it is not a fork. To allow callee to distinguish
-        // when this request is sent to self, the caller will set forkId using
-        // rrefId (OwnerRRef does not have a forkId anyway).
-        ctx.addForkOfOwner(rrefId, forkId);
-      }
-<<<<<<< HEAD
-
-      auto onCompletion =
-          [ownerRRef, rrefId, forkId, messageId](IValue val) -> Message {
-        ownerRRef->setValue(std::move(val));
-        Message m = RemoteRet(rrefId, forkId).toMessage();
-        m.setId(messageId);
-        return m;
-      };
-
-      // scriptRemoteCall is only alive within this block, use reference to
+
+      auto scriptRemoteCallDone =
+          [ownerRRef, rrefId, forkId, messageId, responseFuture](IValue res) {
+            ownerRRef->setValue(std::move(res));
+            if (rrefId != forkId) {
+              // Caller is a user and callee is the owner, add fork
+              //
+              // NB: rrefId == forkId is true if and only if calling remote to
+              // self. In that case both the caller and the callee will access
+              // the OwnerRRef. Hence, on the callee side (here), it should not
+              // call addForkOfOwner as it is not a fork. To allow callee to
+              // distinguish when this request is sent to self, the caller will
+              // set forkId using rrefId (OwnerRRef does not have a forkId
+              // anyway).
+              RRefContext::getInstance().addForkOfOwner(rrefId, forkId);
+            }
+            Message m = RemoteRet(rrefId, forkId).toMessage();
+            m.setId(messageId);
+            responseFuture->markCompleted(std::move(m));
+          };
+
+      // ScriptRemoteCall is only alive within this block, use reference to
       // avoid copy
       auto& stack = scriptRemoteCall.stackRef();
       if (scriptRemoteCall.hasOp()) {
         scriptRemoteCall.op()->getOperation()(stack);
         TORCH_INTERNAL_ASSERT(
             stack.size() == 1,
-            "Return value of a builtin operator or a TorchScript function "
-            "should be a single IValue, got a vector of size ",
+            "Return value of a builtin operator or a "
+            "TorchScript function should be a single IValue, got a vector of "
+            "size ",
             stack.size());
-        return std::make_shared<FutureMessage>(onCompletion(stack.front()));
-      }
-
-      auto future = PythonRpcHandler::getInstance()
-                        .jitCompilationUnit()
-                        ->get_function(scriptRemoteCall.qualifiedName())
-                        .runAsync(stack);
-
-      if (future->completed()) {
-        return std::make_shared<FutureMessage>(onCompletion(future->value()));
-      }
-      auto responseFuture = std::make_shared<FutureMessage>();
-      future->addCallback([responseFuture, future, onCompletion]() {
-        try {
-          responseFuture->markCompleted(onCompletion(future->value()));
-        } catch (const std::exception& e) {
-          responseFuture->setError(e.what());
-        }
-      });
-      return responseFuture;
-=======
-      markComplete(RemoteRet(rrefId, forkId).toMessage());
-      return;
->>>>>>> 59fc2cfc
+        scriptRemoteCallDone(std::move(stack.front()));
+        return;
+      }
+
+      auto jitFuture = PythonRpcHandler::getInstance()
+                           .jitCompilationUnit()
+                           ->get_function(scriptRemoteCall.qualifiedName())
+                           .runAsync(stack);
+      if (jitFuture->completed()) {
+        scriptRemoteCallDone(jitFuture->value());
+      } else {
+        jitFuture->addCallback(
+            [scriptRemoteCallDone, jitFuture, responseFuture]() {
+              try {
+                scriptRemoteCallDone(jitFuture->value());
+              } catch (const std::exception& e) {
+                // TODO: the better approach here would be to allow ownerRRef to
+                // store an error (e.g. ownerRRef->setError(...), and propagate
+                // that back when the user fetches the rref contents. The client
+                // doesn't currently interpret an exception returned via this
+                // mechanism in the expected manner.
+                responseFuture->setError(e.what());
+              }
+            });
+      }
+      return;
     }
     case MessageType::PYTHON_REMOTE_CALL: {
       auto& uprc = static_cast<UnpickledPythonRemoteCall&>(rpc);
