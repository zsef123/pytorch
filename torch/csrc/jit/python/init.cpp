--- conflicted
+++ resolved
@@ -175,18 +175,13 @@
              const py::dict& qconfig_dict,
              bool inplace,
              bool is_dynamic) {
-<<<<<<< HEAD
-            auto dict = py::cast<std::unordered_map<
-                std::string,
-                c10::optional<std::tuple<Module, Module>>>>(qconfig_dict);
-            return InsertObservers(module, method_name, dict, inplace, is_dynamic);
-=======
             auto dict = py::cast<
-                std::unordered_map<std::string, std::tuple<Module, Module>>>(
+                std::unordered_map<
+                  std::string,
+                  std::optional<std::tuple<Module, Module>>>>(
                 qconfig_dict);
             return InsertObservers(
                 module, method_name, dict, inplace, is_dynamic);
->>>>>>> 43fcd1f6
           },
           py::arg("module"),
           py::arg("method_name"),
