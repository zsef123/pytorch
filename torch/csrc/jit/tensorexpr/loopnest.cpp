--- conflicted
+++ resolved
@@ -869,8 +869,6 @@
   return tensor_to_stmt_.count(t) > 0;
 }
 
-<<<<<<< HEAD
-
 static void printBufVector(const std::unordered_map<const Var*, Range>& v) {
   std::cerr << "Access vector {\n";
   for (const auto& b : v) {
@@ -950,10 +948,6 @@
 
 
 
-
-} // namespace schedule
-=======
->>>>>>> 94e6a993
 } // namespace tensorexpr
 } // namespace jit
 } // namespace torch