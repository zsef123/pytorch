#include <torch/csrc/jit/passes/quantization.h>
#include <torch/csrc/jit/passes/constant_pooling.h>
#include <torch/csrc/jit/passes/constant_propagation.h>
#include <torch/csrc/jit/passes/freeze_module.h>
#include <torch/csrc/jit/passes/fuse_linear.h>
#include <torch/csrc/jit/passes/graph_rewrite_helper.h>
#include <torch/csrc/jit/passes/inliner.h>
#include <torch/csrc/jit/passes/prepack_folding.h>
#include <torch/csrc/jit/passes/quantization_patterns.h>
#include <torch/csrc/jit/passes/subgraph_rewrite.h>

#include <torch/csrc/jit/frontend/schema_matching.h>
#include <torch/csrc/jit/ir/ir.h>
#include <torch/csrc/jit/ir/irparser.h>
#include <torch/csrc/jit/ir/node_hashing.h>
#include <torch/csrc/jit/ir/subgraph_matcher.h>
#include <torch/csrc/jit/jit_log.h>
#include <torch/csrc/jit/runtime/operator.h>

#include <c10/core/QScheme.h>

#include <algorithm>
#include <stack>

namespace torch {
namespace jit {
namespace {

using OptionalModuleVector = std::vector<c10::optional<Module>>;
using ModuleMethodVector = std::vector<std::pair<Module, std::string>>;
using NameModuleVector = std::vector<std::pair<std::string, Module>>;
using graph_rewrite_helper::getFuncName;
using graph_rewrite_helper::getIValue;
using graph_rewrite_helper::getValue;
using graph_rewrite_helper::replaceConvolutionWithConv2d;

// Map of quantization parameter name and value
// for example _scale, _zero_point,
// _scalar_type and _axis(for per channel quantization)
using QParamVector = std::vector<std::pair<std::string, IValue>>;

// This struct contains a compiled IR patterns slated for use in the
// findPatternMatches function. The struct encapsulates the common
// information from parseIR that is used in conjunction with the
// pattern matching facility. A const instance of this struct can
// also be stored away to cache the compiled IR pattern and reduce
// runtime cost
struct PatternInfo {
  std::string pattern_string;
  std::unique_ptr<Graph> pattern_graph;
  std::unordered_map<std::string, Value*> vmap;

  static PatternInfo parse_from_str(std::string pattern_string) {
    PatternInfo rv{
        std::move(pattern_string), std::make_unique<Graph>(), decltype(vmap){}};
    parseIR(rv.pattern_string, rv.pattern_graph.get(), rv.vmap);
    return rv;
  }
};

struct PatternsAndModules {
  bool is_conv;
  bool is_per_channel;
  const PatternInfo& pattern;
  Module packed_params_module;
};

// These are the prim::CallFunctions that doesn't require observation and
// have a single input Tensor
// example: `prim::CallFunction(%dropout, %input_tensor, ...)
// so we propagate observed property from %input_tensor to the
// output of the `prim::CallFunction`
std::vector<std::string> _single_input_general_call_funcs = {
    "adaptive_avg_pool2d",
    "_max_pool2d",
    "dropout",
    "interpolate",
    "upsample",
    "upsample_bilinear",
    "upsample_nearest",
    "relu",
};

std::vector<std::string> _quantizable_call_funcs = {
    "conv2d",
    "linear",
};

void fillQConfigMap(
    const Module& module,
    const QConfigDict& qconfig_dict,
    ModuleQConfigMap& map,
    const std::string& key = "",
    const c10::optional<QConfig>& parent_qconfig = c10::nullopt) {
  c10::optional<QConfig> qconfig;
  if (qconfig_dict.find(key) != qconfig_dict.end()) {
    qconfig = qconfig_dict.at(key);
  } else {
    qconfig = parent_qconfig;
  }
  map[module._ivalue()] = qconfig;

  for (const NameModule& s : module.named_children()) {
    std::string child_key;
    if (key == "") {
      child_key = s.name;
    } else {
      child_key = key + "." + s.name;
    }
    fillQConfigMap(s.value._ivalue(), qconfig_dict, map, child_key, qconfig);
  }
}

bool isFunctionNode(
    Node* n,
    const std::vector<std::string>& call_funcs,
    const std::vector<std::string>& aten_funcs) {
  std::vector<Symbol> aten_func_symbols;
  std::transform(
      aten_funcs.begin(),
      aten_funcs.end(),
      std::back_inserter(aten_func_symbols),
      [](const std::string& s) { return Symbol::aten(s); });

  bool is_quantizable =
      std::find(
          aten_func_symbols.begin(), aten_func_symbols.end(), n->kind()) !=
      aten_func_symbols.end();
  if (n->kind() == prim::CallFunction) {
    auto func_name = getFuncName(n->inputs()[0]);
    is_quantizable |=
        std::find(call_funcs.begin(), call_funcs.end(), func_name) !=
        call_funcs.end();
  }
  return is_quantizable;
}

// checks if a block will always raise an Exception
bool alwaysRaisesException(Block* block) {
  for (Node* n : block->nodes()) {
    if (n->kind() == prim::RaiseException) {
      return true;
    }
    if (n->kind() == prim::If) {
      bool exception = true;
      for (Block* b : n->blocks()) {
        exception &= alwaysRaisesException(b);
      }
      if (exception) {
        return true;
      }
    }
  }
  return false;
}

bool isAddScalar(Node* n) {
  return (n->kind() == Symbol::aten("add") ||
          n->kind() == Symbol::aten("add_")) &&
    n->input(0)->type()->isSubtypeOf(TensorType::get()) &&
    n->input(1)->type()->isSubtypeOf(NumberType::get());
}

// For a given value `v`, get the list of values that we need to check
// if they are observed/quantized or not, if so, we can say the
// `v` is also observed/quantized, since we can derive
// the quantization parameters for `v` given the list of values
std::vector<Value*> getPassThroughInputs(Value* v) {
  Node* n = v->node();
  std::vector<std::string> single_input_aten_funcs = {
      "max_pool2d",
      "avg_pool2d",
      "flatten",
      "max",
      "min",
      "mean",
      "upsample_nearest1d",
      "upsample_nearest2d",
      "upsample_nearest3d",
      "adaptive_avg_pool1d",
      "adaptive_avg_pool2d",
      "adaptive_avg_pool3d",
      "upsample_linear1d",
      "upsample_bilinear2d",
      "upsample_trilinear3d",
      "upsample_bicubic2d",
      "dropout",
      "reshape",
      "chunk",
      "view",
      "transpose",
      "contiguous",
      "permute",
      "repeat_interleave",
      "relu",
      // TODO: sort returns a tuple of Tensors, we have
      // to extend the API to support that
      // "sort",
  };
  if (isFunctionNode(
          n,
          // We don't have call functions
          // after inline
          /* call_funcs = */ _single_input_general_call_funcs,
          /* aten_funcs = */ {})) {
    return {n->input(1)};
  } else if (isFunctionNode(
                 n,
                 // We don't have call functions
                 // after inline
                 /* call_funcs = */ {},
                 /* aten_funcs = */ single_input_aten_funcs)) {
    return {n->input(0)};
  } else if (n->kind() == prim::If &&
             n->outputs().size() == 1) {
    std::vector<Value*> inputs;
    for (Block* subblock : n->blocks()) {
      if (alwaysRaisesException(subblock)) {
        continue;
      }
      auto* output = subblock->outputs()[0];
      inputs.push_back(output);
    }
    return inputs;
  } else if (n->kind() == prim::ListUnpack) {
    return {n->input(0)};
  } else if (n->kind() == prim::ListConstruct) {
    std::vector<Value*> inputs;
    for (auto* v : n->inputs()) {
      inputs.push_back(v);
    }
    return inputs;
  }
  return {};
}

bool mayRequireObservation(Value* v) {
<<<<<<< HEAD
  return getPassThroughInputs(v).size() == 0;
=======
  return !isAddScalar(v->node());
>>>>>>> 52f1f65b
}

bool nodeQuantizable(Node* n) {
  return isFunctionNode(
      n,
      /* call_funcs = */
      _quantizable_call_funcs,
      /* aten_funcs = */
      {
          "conv2d",
          "conv3d",
          "linear",
          "addmm",
          "matmul",
          "add_",
          "add",
          "cat",
      });
}

// We don't want to analyze the graph for some `builtin` CallFunctions
// like `linear` because we want to preserve the op boundary
bool userDefinedCallFunction(Node* n) {
  return n->kind() == prim::CallFunction &&
      !isFunctionNode(n, _single_input_general_call_funcs, {}) &&
      !isFunctionNode(n, _quantizable_call_funcs, {});
}

std::shared_ptr<Graph> getCallFunctionGraph(Node* n) {
  auto* func_node = n->input(0)->node();
  auto func = func_node->output()->type()->expect<FunctionType>()->function();
  TORCH_CHECK(
      func->isGraphFunction(), "Quantization only works for graph function");
  return func->graph();
}

Module findChildModule(
    const Module& module,
    const std::vector<std::string>& path) {
  Module m = module;
  for (const auto& p : path) {
    m = m.attr(p).toModule();
  }
  return m;
}

// Check if value is the input of the graph
bool hitGraphInput(Value* value) {
  Graph* graph = value->owningGraph();
  const auto& inputs = graph->inputs();
  return std::find(inputs.begin(), inputs.end(), value) != inputs.end();
}

// Get the module access path for a Value representing a module instance
// by tracing back the GetAttr nodes and recording all the attribute
// names along the way.
// For example, the module access path will be ['conv1', 'basic_block', 'sub']
// for `self.sub.basic_block.conv1`
std::vector<std::string> getModuleAccessPath(Value* instance, Value* self) {
  std::vector<std::string> path;
  // Iterator to traverse back the GetAttr calls
  Value* iter = instance;
  // trace back the instance to recover the path of the submodule
  while (!hitGraphInput(iter) && iter->node()->kind() == prim::GetAttr) {
    Node* get_attr = iter->node();
    // record the name of GetAttr
    path.push_back(get_attr->s(attr::name));
    // trace back the chain of GetAttr
    iter = get_attr->inputs()[0];
  }
  TORCH_CHECK(
      iter == self,
      "Can't handle the access pattern of GetAttr "
      " in getModuleAccessPath, traced back to:",
      iter->debugName(),
      " which is not self:",
      self->debugName());
  return path;
}

Module getInvokedModule(Module& module, Node* n, Value* self) {
  auto* instance = n->inputs()[0];
  auto path = getModuleAccessPath(instance, self);
  return findChildModule(module, path);
}

bool isPerChannel(at::QScheme qscheme) {
  return qscheme == c10::kPerChannelAffine ||
      qscheme == c10::kPerChannelSymmetric;
}

class ModuleCloneHelper {
 public:
  /** Clone according to module qconfig map, this is for handling the case
   *  where we have two module instances sharing the same ClassType
   *  but configured with different QConfig
   *  code is copied and modified from
   * https://github.com/pytorch/pytorch/blob/master/torch/csrc/jit/api/module.cpp
   */
  Module clone(
      const Module& module,
      const ModuleQConfigMap& module_qconfig_map) {
    std::unordered_map<TypePtr, QConfigTypePtrMap> type_remap;
    return clone_impl(module, module_qconfig_map, type_remap);
  }

 private:
  Module clone_impl(
      const Module& module,
      const ModuleQConfigMap& module_qconfig_map,
      std::unordered_map<TypePtr, QConfigTypePtrMap>& type_remap) {
    auto qconfig = module_qconfig_map.at(module._ivalue());
    auto type = module.type();
    // Create a new _ivalue in the same compilation unit.
    // Since now we have shared ClassType, we need to preserve the shared
    // ClassType during cloning, so we first use type and qconfig to check if
    // the type is already cloned, if so, we'll create a new module with the
    // cloned ClassType, if not, we'll create a new module and a new ClassType.
    bool type_already_cloned = type_remap.find(type) != type_remap.end() &&
        type_remap.at(type).find(qconfig) != type_remap.at(type).end();
    Module r;
    if (type_already_cloned) {
      // if we cloned the class type before, we'll reuse it
      Module new_module(
          module._ivalue()->compilation_unit(),
          type_remap.at(type).at(qconfig)->cast<ClassType>());
      r = new_module;
    } else {
      Module new_module(
          *type->name(), module._ivalue()->compilation_unit(), true);
      r = new_module;
      type_remap[type][module_qconfig_map.at(module._ivalue())] = r.type();
    }
    // Copy slots. If a slot is a module - recursively clone it.
    size_t N = type->numAttributes();
    for (size_t i = 0; i < N; ++i) {
      IValue s = module._ivalue()->getSlot(i);
      if (type->getAttribute(i)->is_module()) {
        const Module& orig = Module(s.toObject());
        Module cloned = clone_impl(orig, module_qconfig_map, type_remap);
        r.register_module(type->getAttributeName(i), cloned);
      } else {
        r.register_attribute(
            type->getAttributeName(i),
            type->getAttribute(i),
            s,
            type->is_parameter(i));
      }
    }

    // only clone the methods and constants if the ClassType is not cloned
    // before
    if (!type_already_cloned) {
      for (size_t i = 0; i < type->numConstants(); ++i) {
        r.type()->addConstant(type->getConstantName(i), type->getConstant(i));
      }
      // Clone methods remapping the types to the cloned ones.
      for (auto& fn : type->methods()) {
        clone_method(module, r, *fn, module_qconfig_map, type_remap);
      }
    }
    return r;
  }

  void remapTypes(
      Block* block,
      Value* self,
      const Module& source,
      Module& target,
      const ModuleQConfigMap& module_qconfig_map,
      const std::function<TypePtr(TypePtr, c10::optional<QConfig>)>&
          type_remap_fn) {
    // remap of %self will be done outside of the function
    // and we don't support the case when people pass in
    // module as argument of the method because in that case
    // we need to do more comprehensive analysis to decide the
    // QConfig for the module
    for (size_t i = 1; i < block->inputs().size(); ++i) {
      TORCH_CHECK(
          !block->inputs()[i]->type()->cast<ClassType>(),
          "We don't support quantizing methods that has Object as arguments");
    }
    for (Node* node : block->nodes()) {
      // remapping type for module instance
      if (node->kind() == prim::CallMethod) {
        Value* instance = node->inputs()[0];
        auto path = getModuleAccessPath(instance, self);
        auto child = findChildModule(source, path);
        auto qconfig = module_qconfig_map.at(child._ivalue());
        instance->setType(type_remap_fn(instance->type(), qconfig));
      }
      // We don't remap output and the remapping of module type
      // will be done in CallMethod, we don't support type remapping
      // for modules returned from methods or functions
      for (Block* sub_block : node->blocks()) {
        remapTypes(
            sub_block, self, source, target, module_qconfig_map, type_remap_fn);
      }
      for (Symbol name : node->attributeNames()) {
        if (node->kindOf(name) == AttributeKind::g) {
          remapTypes(
              node->g(name).get(),
              source,
              target,
              module_qconfig_map,
              type_remap_fn);
        } else if (node->kindOf(name) == AttributeKind::gs) {
          for (const auto& g : node->gs(name)) {
            remapTypes(
                g.get(), source, target, module_qconfig_map, type_remap_fn);
          }
        }
      }
    }
  }

  void remapTypes(
      Graph* graph,
      const Module& source,
      Module& target,
      const ModuleQConfigMap& module_qconfig_map,
      const std::function<TypePtr(TypePtr, c10::optional<QConfig>)>&
          type_remap_fn) {
    remapTypes(
        graph->block(),
        graph->inputs()[0],
        source,
        target,
        module_qconfig_map,
        type_remap_fn);
  }

  void clone_method(
      const Module& source,
      Module& target,
      const Function& method,
      const ModuleQConfigMap& module_qconfig_map,
      const std::unordered_map<TypePtr, QConfigTypePtrMap>& type_remap) {
    auto type_remap_fn = [&](TypePtr type_ptr,
                             const c10::optional<QConfig>& qconfig) {
      if (type_remap.find(type_ptr) != type_remap.end()) {
        const auto& qconfig_map = type_remap.at(type_ptr);
        if (qconfig_map.find(qconfig) != qconfig_map.end()) {
          return qconfig_map.at(qconfig);
        }
      }
      return type_ptr;
    };
    auto graph = method.graph()->copy();
    remapTypes(graph.get(), source, target, module_qconfig_map, type_remap_fn);
    // remap self
    graph->inputs()[0]->setType(target.type());
    const auto this_method_name =
        c10::QualifiedName(*target.type()->name(), method.name());
    auto copied = target._ivalue()->compilation_unit()->create_function(
        this_method_name, graph);
    target.type()->addMethod(copied);
    // we'll use default schema for cloned method
  }
};

class InsertObserversHelper {
 public:
  explicit InsertObserversHelper(const ModuleQConfigMap& map)
      : module_qconfig_map_(map) {}

  void preprocess(Module& module, const std::string& method_name);

  /**
   * Recursively insert observers for the method, also we'll process
   * the nodes in the graph in the order of execution of these nodes
   * since we need the context information to decide whether we want to
   * observe/quantize a value a not, we don't want to observe a value multiple
   * times.
   *
   * arguemnt: is_entry_point means whether the current method is the forward
   * method of the top level module.
   *
   * Since we want to insert observers in the call site instead of in the called
   * graph, we'll postpone inserting observer to caller as much as possible, if
   * we know the current method is the outer most method, then
   * we will insert all observers in the graph instead of postpone this to the
   * parent, note that this assumes we don't have recursive method
   * calls
   *
   * returns a tuple of vectors of observer modules for input and output, these
   * are used for inserting observers for the input/output values
   * since we need to insert these values at call site.
   * And a vector of indexes of outputs that indicates whether the output value
   * is already observed or not, this is used for propagating the observed
   * property of a value through CallMethods, because we should skip inserting
   * observers for ops that don't require observation
   */
  std::tuple<OptionalModuleVector, OptionalModuleVector, std::vector<size_t>>
  insertObservers(
      Module& module,
      const std::string& method_name,
      bool is_entry_point = false,
      std::unordered_set<Value*> graph_observed_values =
          std::unordered_set<Value*>());

  void setDynamicFlag(bool is_dynamic_);

 private:
  std::tuple<OptionalModuleVector, OptionalModuleVector, std::vector<size_t>>
  insertObserversFor(
      Block* block,
      script::Module& module,
      // this is a reference because when we insert observer for a value
      // in one block it is also observed in another block, we don't want to
      // insert multiple observers for the same value
      std::unordered_set<Value*>& block_observed_values,
      bool is_entry_point = false,
      bool is_user_defined_function = false);

  void recordObserved(
    Value* v,
    Module observer_module,
    std::unordered_map<Value*, Module>& values_to_observe,
    std::unordered_set<Value*>& block_observed_values);

  ModuleMethodVector getInvokedMethods(
      Module& module,
      const std::string& method_name);

  bool valueNeedsToBeQuantized(Value* v);

  bool isObserved(
      Value* v,
      const std::unordered_set<Value*>& block_observed_values) {
    return block_observed_values.count(v) || observed_values_.count(v);
  }

  // Fill the map between the caller input/output to input/output
  // of called graph, this is used to navigate through the graph
  // to find the observer for a given value
  void fillBoundaryValueMap(Module& module, const std::string& method_name);

  // Fill the map from value to the corresponding observer module
  // this map is used in insertObservers to actually insert
  // observers to the module
  void fillValueObserverMap(Module& module, const std::string& method_name);

  // Clone observer module and add it to the original module,
  // and insert a call to observer forward function
  void insertObserverFor(
      Value* v,
      Module& module,
      const Module& observer_module,
      NameModuleVector& observer_name_and_modules);

  c10::optional<Module> getObserverFor(Value* v);

  void propagateObservedProperty(
      Value* output,
      std::unordered_set<Value*>& block_observed_values);

  void delayObservingValuesInPattern(
      Graph& graph,
      const PatternInfo& pattern);

  void addValuesToDelayObservation(
      const Module& module,
      const std::string& method_name);

  // Fill the map from values to the list of values that can pass the observed
  // property to it
  void fillPassThroughValueMap(const std::shared_ptr<Graph>& graph);

  const ModuleQConfigMap& module_qconfig_map_;
  // Values we want to delay observation, used to delay the observation for
  // values in the middle of the ops that are supposed to be fused, e.g.
  // the output value of conv in the conv - relu pattern
  // the key is the intermediate output, e.g. output of conv
  // the value is the value we want to observe, e.g. output of relu
  std::unordered_map<Value*, Value*> delay_observation_map_;
  std::unordered_set<Graph*> visited_graph_of_observer_map_;
  std::unordered_map<Value*, Module> observer_for_value_;
  // Map from values from callsite into the values in the CallMethod graph
  // key of the map is the value from caller graph, and the value of the map
  // is the list of values in the callee graph (the graph
  // corresponding to the called method),
  // the reason it is a set is that a value in the caller graph
  // can both correspond to the output of one callee graph and input of another
  // callee graph.
  std::unordered_map<Value*, std::unordered_set<Value*>> boundary_value_map_;
  std::unordered_set<Value*> observed_values_;
  // This is used for the observed values to pass through the ops like flatten,
  // so that output value of flatten do not need to be observed
  // key is the output of the op, value is a vector of values that need
  // to be observed in order to pass the observed property to the output
  std::unordered_map<Value*, std::vector<Value*>> pass_through_value_map_;
  // Unique id generator for observer module, used for generating
  // unique observer names when we insert observer module, we
  // record the current unique id used to avoid incrementing from 0
  // every time to find a unique id.
  int uid_ = 0;
  // Set of observer forward call nodes
  std::unordered_set<Node*> observer_nodes_;
  // Map from block to a vector of observer name and observer modules we
  // want to add to the module instance that has the block
  std::unordered_map<Block*, NameModuleVector> block_observer_map_;

  // Is dynamic quantization enabled for the observer pass.
  bool is_dynamic = false;
  // These are the IR patterns we match to skip inserting observers.
  // They are compiled once on construction and used repeatedly within
  // the pass.
  const PatternInfo conv_functional_relu = PatternInfo::parse_from_str(R"(
graph(%self, %input, %inplace):
    %relu = prim::Constant[name="relu"]()
    %first_module = match::module[name="Conv2d"](%self)
    %first_output = prim::CallMethod[name="forward"](%first_module, %input)
    %second_output = prim::CallFunction(%relu, %first_output, %inplace)
    return (%second_output) )");
  const PatternInfo conv_relu = PatternInfo::parse_from_str(R"(
graph(%self, %input):
    %first_module = match::module[name="Conv2d"](%self)
    %first_output = prim::CallMethod[name="forward"](%first_module, %input)
    %second_module = match::module[name="ReLU"](%self)
    %second_output = prim::CallMethod[name="forward"](%second_module, %first_output)
    return (%second_output) )");
  const PatternInfo matmul_add = PatternInfo::parse_from_str(R"(
graph(%input, %weight, %bias, %4):
     %weight_t = aten::t(%weight)
     %first_output = aten::matmul(%input, %weight_t)
     %second_output = aten::add_(%first_output, %bias, %4)
     return (%second_output) )");
  const PatternInfo add_module_relu = PatternInfo::parse_from_str(R"(
graph(%self, %a, %b):
     %one = prim::Constant[value=1]()
     %first_output = aten::add_(%a, %b, %one)
     %second_module = match::module[name="ReLU"](%self)
     %second_output = prim::CallMethod[name="forward"](%second_module, %first_output)
     return (%second_output) )");

  const PatternInfo add_functional_relu = PatternInfo::parse_from_str(R"(
graph(%self, %a, %b, %inplace):
     %one = prim::Constant[value=1]()
     %first_output = aten::add_(%a, %b, %one)
     %relu = prim::Constant[name="relu"]()
     %second_output = prim::CallFunction(%relu, %first_output, %inplace)
     return (%second_output) )");

  const std::vector<std::reference_wrapper<const PatternInfo>> delay_patterns = {
      conv_functional_relu,
      conv_relu,
      matmul_add,
      add_module_relu,
      add_functional_relu,
  };
};

// Check if `use` is an aten function of name `func_name` and if value
// `v` is the nth argument of the function
bool isAtenFuncNthArg(
    Value* v,
    Node* use,
    const std::string& func_name,
    int n) {
  return use->kind() == Symbol::aten(func_name) && v == use->inputs().at(n);
}

// Check if `use` is a CallFunction of name `func_name` and if value
// `v` is the nth argument of the function
bool isCallFunctionNthArg(
    Value* v,
    Node* use,
    const std::string& func_name,
    int n) {
  return use->kind() == prim::CallFunction &&
      getFuncName(use->inputs()[0]) == func_name && v == use->inputs().at(n);
}

struct FuncArg {
  std::string func_name;
  int arg_index;
};
using AtenFuncArgs = std::vector<FuncArg>;
using CallFuncArgs = std::vector<FuncArg>;

// Check any use of `v` matches the aten function call
// or CallFunction patterns
bool matchArgPattern(
    Value* v,
    const AtenFuncArgs& aten_func_args,
    const CallFuncArgs& call_func_args) {
  for (const Use& u : v->uses()) {
    for (const auto& func_arg : aten_func_args) {
      if (isAtenFuncNthArg(v, u.user, func_arg.func_name, func_arg.arg_index)) {
        return true;
      }
    }

    for (const auto& func_arg : call_func_args) {
      if (isCallFunctionNthArg(
              v, u.user, func_arg.func_name, func_arg.arg_index)) {
        return true;
      }
    }
  }
  return false;
}

bool isBiasOfConvOrLinear(Value* v) {
  bool result = matchArgPattern(
      v,
      AtenFuncArgs({{"conv2d", 2}, {"conv3d", 2}, {"linear", 2}}),
      CallFuncArgs({{"linear", 3}}));
  return result;
}

bool isWeightOfConvOrLinear(Value* v) {
  bool result = matchArgPattern(
      v,
      AtenFuncArgs({{"conv2d", 1}, {"conv3d", 1}, {"linear", 1}}),
      CallFuncArgs({{"linear", 2}}));
  return result;
}

Module getObserverModuleFor(Value* v, const QConfig& qconfig) {
  return isWeightOfConvOrLinear(v) ? std::get<1>(qconfig)
                                   : std::get<0>(qconfig);
}

ModuleMethodVector InsertObserversHelper::getInvokedMethods(
    Module& module,
    const std::string& method_name) {
  ModuleMethodVector invoked_methods;
  Method method = module.get_method(method_name);
  auto graph = method.graph();

  std::stack<Block*> blocks_to_visit;
  blocks_to_visit.push(graph->block());
  while (!blocks_to_visit.empty()) {
    Block* b = blocks_to_visit.top();
    blocks_to_visit.pop();
    for (Node* n : b->nodes()) {
      // Skip observer nodes
      if (observer_nodes_.count(n)) {
        continue;
      }
      if (n->kind() == prim::CallMethod) {
        invoked_methods.push_back(std::make_pair(
            getInvokedModule(module, n, graph->inputs()[0]), n->s(attr::name)));
      }

      for (Block* subblock : n->blocks()) {
        blocks_to_visit.push(subblock);
      }
    }
  }
  return invoked_methods;
}

void InsertObserversHelper::insertObserverFor(
    Value* v,
    Module& module,
    const Module& observer_module,
    NameModuleVector& observer_name_and_modules) {
  if (observed_values_.count(v)) {
    return;
  }
  Module observer = observer_module.clone_instance();
  std::string observer_name = "_observer_" + c10::to_string(uid_++);
  while (module.hasattr(observer_name)) {
    observer_name = "_observer_" + c10::to_string(uid_++);
  }
  module.register_module(observer_name, observer);
  observer_name_and_modules.push_back(std::make_pair(observer_name, observer));

  auto* g = v->owningGraph();
  // Get handle of observer module
  Node* observer_instance =
      g->createGetAttr(g->inputs()[0], observer_name)->insertAfter(v->node());
  observer_instance->output()->setDebugName(observer_name);

  {
    WithInsertPoint guard(observer_instance->next());
    // Match arguments to types of observer's arguments
    MatchedSchema forward_matched_schema = matchSchema(
        observer.get_method("forward").function().getSchema(),
        v->node()->sourceRange(),
        *g,
        {observer_instance->output(), v},
        {});
    // Insert call to observer's forward
    Node* call = g->insertMethodCall("forward", forward_matched_schema)->node();
    call->output()->copyMetadata(v);

    // Replace v with the output of observer
    v->replaceAllUsesWith(call->output());
    // The above also replaced the input to `call`, so switch it back to
    // the correct value
    call->replaceInput(1, v);
    observer_nodes_.emplace(call);
    observed_values_.insert(call->output());
  }
}

void InsertObserversHelper::delayObservingValuesInPattern(
    Graph& graph,
    const PatternInfo& pattern) {
  const Graph& pattern_graph = *pattern.pattern_graph;
  const std::unordered_map<std::string, Value*>& vmap = pattern.vmap;

  const auto& matches = findPatternMatches(pattern_graph, graph);
  for (const auto& match : matches) {
    auto first_output = match.values_map.at(vmap.at("first_output"));
    auto second_output = match.values_map.at(vmap.at("second_output"));
    GRAPH_DEBUG("Delay observation for value in function pattern:",
                first_output->debugName(),
                " to ",
                second_output->debugName());
    delay_observation_map_[first_output] = second_output;
  }
}

void InsertObserversHelper::addValuesToDelayObservation(
    const Module& module,
    const std::string& method_name) {
  Method method = module.get_method(method_name);
  auto graph = method.graph();

  for (const auto& pattern : delay_patterns) {
    delayObservingValuesInPattern(*graph, pattern);
  }
}

void InsertObserversHelper::fillPassThroughValueMap(
    const std::shared_ptr<Graph>& graph) {
  std::stack<Block*> blocks_to_visit;
  blocks_to_visit.push(graph->block());
  while (!blocks_to_visit.empty()) {
    Block* b = blocks_to_visit.top();
    blocks_to_visit.pop();
    for (Node* n : b->nodes()) {
      if (userDefinedCallFunction(n)) {
        auto g = getCallFunctionGraph(n);
        blocks_to_visit.push(g->block());
      }
      for (auto* output : n->outputs()) {
        for (auto* input : getPassThroughInputs(output)) {
          pass_through_value_map_[output].push_back(input);
        }
      }
      for (Block* subblock : n->blocks()) {
        blocks_to_visit.push(subblock);
      }
    }
  }
}

void InsertObserversHelper::fillBoundaryValueMap(
    Module& module,
    const std::string& method_name) {
  auto graph = module.get_method(method_name).graph();
  std::stack<Block*> blocks_to_visit;
  blocks_to_visit.push(graph->block());
  auto* self = graph->inputs()[0];
  while (!blocks_to_visit.empty()) {
    Block* b = blocks_to_visit.top();
    blocks_to_visit.pop();
    for (Node* n : b->nodes()) {
      if (n->kind() == prim::CallMethod || userDefinedCallFunction(n)) {
        std::shared_ptr<Graph> g;
        // offset of input for the caller node, since the first
        // input of CallFunction is the function node and the graph
        // for CallFunction start with actual input
        size_t input_offset;
        if (n->kind() == prim::CallMethod) {
          auto m = getInvokedModule(module, n, self);
          g = m.get_method(n->s(attr::name)).graph();
          input_offset = 0;
        } else {
          g = getCallFunctionGraph(n);
          input_offset = 1;
        }
        // add mapping from callsite value to value in called graph
        for (auto i = 0U; i < g->outputs().size(); ++i) {
          auto* return_val = g->outputs()[i];
          boundary_value_map_[n->output(i)].insert(return_val);
        }
        for (auto i = 0U; i < g->inputs().size(); ++i) {
          auto caller_input_index = i + input_offset;
          auto* caller_input = n->input(caller_input_index);
          auto* input_val = g->inputs()[i];
          boundary_value_map_[caller_input].insert(input_val);
        }
      } else if (n->kind() == prim::If) {
        for (Block* subblock : n->blocks()) {
          blocks_to_visit.push(subblock);
          for (Value* v : n->outputs()) {
            boundary_value_map_[v].insert(subblock->outputs()[v->offset()]);
          }
        }
      } else {
        for (Block* subblock : n->blocks()) {
          blocks_to_visit.push(subblock);
        }
      }
    }
  }
}

void InsertObserversHelper::setDynamicFlag(bool is_dynamic_) {
  is_dynamic = is_dynamic_;
}

void InsertObserversHelper::preprocess(
    Module& module,
    const std::string& method_name) {
  Method method = module.get_method(method_name);
  auto graph = method.graph();
  // TODO: remove constant prop, add separate graph
  // cleanup step before insert observers
  // To cleanup traced graph
  ConstantPooling(graph);
  ConstantPropagation(graph);
  // must do constant propagation first before replacement
  replaceConvolutionWithConv2d(graph);
  // fuse decomposed linear into aten::linear
  FuseLinear(graph);

  addValuesToDelayObservation(module, method_name);
  fillValueObserverMap(module, method_name);
  fillBoundaryValueMap(module, method_name);
  fillPassThroughValueMap(graph);

  for (auto& invoked_method : getInvokedMethods(module, method_name)) {
    auto& invoked_module = std::get<0>(invoked_method);
    const auto& invoked_method_name = std::get<1>(invoked_method);
    preprocess(invoked_module, invoked_method_name);
  }
}

// TODO: remove this as a class method
bool InsertObserversHelper::valueNeedsToBeQuantized(Value* v) {
  if (isBiasOfConvOrLinear(v) ||
      !(v->type()->isSubtypeOf(TensorType::get()) ||
        v->type()->isSubtypeOf(ListType::ofTensors()))) {
    return false;
  }
  // For dynamic quantization we only insert observers at the input
  // of the quantizable function.
  if (!is_dynamic) {
    // Check whether producer is quantizable
    if (mayRequireObservation(v) &&
        nodeQuantizable(v->node())) {
      return true;
    }
  }
  // Check whether user is quantizable
  for (const auto& use : v->uses()) {
    if (nodeQuantizable(use.user)) {
      return true;
    }
  }
  return false;
}

void InsertObserversHelper::fillValueObserverMap(
    Module& module,
    const std::string& method_name) {
  Method method = module.get_method(method_name);
  auto graph = method.graph();

  if (visited_graph_of_observer_map_.count(graph.get())) {
    return;
  }
  visited_graph_of_observer_map_.insert(graph.get());

  std::stack<Block*> blocks_to_visit;
  auto qconfig_opt = module_qconfig_map_.at(module._ivalue());
  if (!qconfig_opt) {
    return;
  }
  auto qconfig = *qconfig_opt;

  for (auto* v : graph->inputs()) {
    if (valueNeedsToBeQuantized(v)) {
      observer_for_value_[v] = getObserverModuleFor(v, qconfig);
    }
  }

  blocks_to_visit.push(graph->block());
  while (!blocks_to_visit.empty()) {
    Block* b = blocks_to_visit.top();
    blocks_to_visit.pop();
    for (Node* n : b->nodes()) {
      for (Value* v : n->outputs()) {
        if (valueNeedsToBeQuantized(v)) {
          observer_for_value_[v] = getObserverModuleFor(v, qconfig);
        }
      }

      for (Block* subblock : n->blocks()) {
        blocks_to_visit.push(subblock);
      }
    }
  }
}

c10::optional<Module> InsertObserversHelper::getObserverFor(Value* v) {
  if (observer_for_value_.count(v)) {
    auto observer = observer_for_value_.at(v);
    return observer;
  }
  c10::optional<Module> result;
  if (boundary_value_map_.count(v)) {
    for (Value* next : boundary_value_map_.at(v)) {
      auto observer_opt = getObserverFor(next);
      if (observer_opt) {
        // Need to make sure all values are
        // configured with same observer
        if (result) {
          TORCH_CHECK(
              *observer_opt == *result,
              "Expecting all values in the graph only configured with one observer");
        } else {
          result = observer_opt;
        }
      }
    }
  }
  return result;
}

std::tuple<OptionalModuleVector, OptionalModuleVector, std::vector<size_t>>
InsertObserversHelper::insertObservers(
    Module& module,
    const std::string& method_name,
    bool is_entry_point,
    std::unordered_set<Value*> graph_observed_values) {
  auto graph = module.get_method(method_name).graph();
  return insertObserversFor(
      graph->block(), module, graph_observed_values, is_entry_point);
}

void InsertObserversHelper::recordObserved(
    Value* v,
    Module observer_module,
    std::unordered_map<Value*, Module>& values_to_observe,
    std::unordered_set<Value*>& block_observed_values) {
  Value* to_observe = v;
  if (delay_observation_map_.count(v)) {
    to_observe = delay_observation_map_.at(v);
  }
  values_to_observe[to_observe] = observer_module;
  block_observed_values.insert(to_observe);
}

std::tuple<OptionalModuleVector, OptionalModuleVector, std::vector<size_t>>
InsertObserversHelper::insertObserversFor(
    Block* block,
    script::Module& module,
    std::unordered_set<Value*>& block_observed_values,
    bool is_entry_point,
    bool is_user_defined_function) {
  // input/output values, used to skip inserting observers
  // for input and output of the block and the owning graph,
  // we have to insert the observers at call site because
  // the graph itself can be shared
  std::unordered_set<Value*> inputs_outputs;
  // list of observer modules for input values
  std::vector<c10::optional<Module>> block_input_observers;
  // list of observer modules for output values
  std::vector<c10::optional<Module>> block_output_observers;

  // if the current block is the block for entry point graph(the forward graph
  // of the top level module), we can insert observers in the block directly
  if (!is_entry_point) {
    auto* graph = block->owningGraph();
    // graph inputs/outputs
    for (auto list : {graph->inputs(), graph->outputs()}) {
      for (auto* v : list) {
        inputs_outputs.insert(v);
      }
    }
    // block outputs
    for (auto* v : block->outputs()) {
      inputs_outputs.insert(v);
    }

    for (auto* v : block->inputs()) {
      block_input_observers.push_back(getObserverFor(v));
    }

    for (auto* v : block->outputs()) {
      block_output_observers.push_back(getObserverFor(v));
    }
  }

  // This means the block is been processed before, we just
  // need to attach observer modules and construct the information
  // needed by call site here
  bool visited = block_observer_map_.count(block);
  if (visited) {
    // instance clone of observer module and setAttr
    for (const auto& observer_attrs : block_observer_map_.at(block)) {
      const auto& name = std::get<0>(observer_attrs);
      const auto& observer = std::get<1>(observer_attrs);
      module._ivalue()->setAttr(name, observer.clone_instance()._ivalue());
    }
  }
  // NB: Why do we need to process the graph even if it's visited?
  // Reason is `graph_observed_values` can
  // change depending on where the method is called, and
  // outputs that's been observed(third item of the returned result)
  // can change depending on that, so for each graph we'll need to go through
  // the whole process of inserting observers

  std::stack<Block*> blocks_to_visit;
  blocks_to_visit.push(block);
  auto* self = block->owningGraph()->inputs()[0];
  // We first construct a map from value to the module, then
  // insert observers for them later, this is to avoid interference
  // of the inserted observers with the analysis to decide where
  // to insert observers, also we only insert observers for
  // "intermediate values" that is not the input/output of the
  // graph
  std::unordered_map<Value*, Module> values_to_observe;

  for (auto* v : block->inputs()) {
    if (!inputs_outputs.count(v) && !values_to_observe.count(v)) {
      if (auto observer_opt = getObserverFor(v)) {
        recordObserved(v, *observer_opt, values_to_observe, block_observed_values);
      }
    }
  }
  while (!blocks_to_visit.empty()) {
    Block* b = blocks_to_visit.top();
    blocks_to_visit.pop();
    for (Node* n : b->nodes()) {
      if (observer_nodes_.count(n)) {
        continue;
      }
      if (n->kind() == prim::CallMethod || userDefinedCallFunction(n)) {
        script::Module m;
        std::shared_ptr<Graph> g;
        size_t input_offset;
        bool is_udf_for_subblock = is_user_defined_function;
        if (n->kind() == prim::CallMethod) {
          m = getInvokedModule(module, n, self);
          g = m.get_method(n->s(attr::name)).graph();
          input_offset = 0;
        } else { // CallFunction
          m = module;
          g = getCallFunctionGraph(n);
          input_offset = 1;
          is_udf_for_subblock = true;
        }

        std::unordered_set<Value*> callee_observed_inputs;
        for (auto i = 0U; i < g->inputs().size(); ++i) {
          auto* node_input = n->input(i + input_offset);
          if (isObserved(node_input, block_observed_values)) {
            callee_observed_inputs.insert(g->inputs()[i]);
          }
        }
        auto* subblock = g->block();
        auto info_from_callee = insertObserversFor(
            subblock, m, callee_observed_inputs, false, is_udf_for_subblock);
        auto input_observers = std::get<0>(info_from_callee);
        auto output_observers = std::get<1>(info_from_callee);
        auto callee_observed_outputs = std::get<2>(info_from_callee);
        for (auto idx : callee_observed_outputs) {
          block_observed_values.insert(n->outputs()[idx]);
        }
        for (auto i = 0U; i < g->inputs().size(); ++i) {
          auto* node_input = n->input(i + input_offset);
          if (input_observers[i] && !inputs_outputs.count(node_input) &&
              !isObserved(node_input, block_observed_values)) {
            recordObserved(node_input, *input_observers[i],
                           values_to_observe, block_observed_values);
          }
        }
        for (auto i = 0U; i < n->outputs().size(); ++i) {
          if (output_observers[i] && !inputs_outputs.count(n->output(i)) &&
              !isObserved(n->output(i), block_observed_values)) {
            recordObserved(n->output(i), *output_observers[i],
                           values_to_observe, block_observed_values);
          }
        }
      } else if (n->kind() == prim::If) {
        std::vector<size_t> aggregated_observed_outputs;
        std::vector<c10::optional<script::Module>> aggregated_output_observers;
        for (Block* subblock : n->blocks()) {
          // subblock has access to all the values in the scope of prim::If,
          // so subblock_observed_values == block_observed_values
          auto info_from_subblock =
              insertObserversFor(subblock, module, block_observed_values);
          auto output_observers = std::get<1>(info_from_subblock);
          auto subblock_observed_outputs = std::get<2>(info_from_subblock);
          // subblock for prim::If doesn't have inputs
          if (aggregated_observed_outputs.size() > 0) {
            TORCH_CHECK(
                aggregated_observed_outputs == subblock_observed_outputs,
                "quantization doesn't work for the case where branches "
                "of `if` doesn't both return quantized/non-quantized "
                "values");
          } else {
            for (auto idx : subblock_observed_outputs) {
              block_observed_values.insert(n->output(idx));
            }
            aggregated_observed_outputs = subblock_observed_outputs;
          }
          if (aggregated_output_observers.size() > 0) {
            TORCH_CHECK(
                aggregated_output_observers == output_observers,
                "quantization doesn't work for the case where branches "
                "of `if` doesn't both return values quantized the same "
                "way");
          } else {
            for (auto i = 0; i < n->outputs().size(); ++i) {
              if (output_observers[i] && !inputs_outputs.count(n->output(i)) &&
                  !block_observed_values.count(n->output(i)) &&
                  !observed_values_.count(n->output(i))) {
                recordObserved(n->output(i), *output_observers[i],
                               values_to_observe, block_observed_values);
              }
            }
            aggregated_output_observers = output_observers;
          }
        }
      } else {
        for (Value* v : n->outputs()) {
          propagateObservedProperty(v, block_observed_values);
          if (!inputs_outputs.count(v) &&
              !isObserved(v, block_observed_values)) {
            if (auto observer_opt = getObserverFor(v)) {
              recordObserved(v, *observer_opt, values_to_observe, block_observed_values);
            }
          }
        }
        for (Block* subblock : n->blocks()) {
          blocks_to_visit.push(subblock);
        }
      }
    }
  }
  std::vector<size_t> output_idxs;
  for (auto i = 0U; i < block->outputs().size(); ++i) {
    if (isObserved(block->outputs()[i], block_observed_values)) {
      output_idxs.push_back(i);
    }
  }
  if (!visited) {
    NameModuleVector observer_name_and_modules;
    for (const auto& item : values_to_observe) {
      auto* v = item.first;
      auto observer = item.second;
      TORCH_CHECK(!is_user_defined_function,
                  "Inserting observers for user defined functions is not "
                  "supported right now");
      insertObserverFor(v, module, observer, observer_name_and_modules);
    }
    block_observer_map_[block] = observer_name_and_modules;
  }
  return std::make_tuple(
      block_input_observers, block_output_observers, output_idxs);
}

void InsertObserversHelper::propagateObservedProperty(
    Value* output,
    std::unordered_set<Value*>& block_observed_values) {
  if (pass_through_value_map_.count(output)) {
    // since the vector is always non-empty, we will
    // not return the initial value
    bool all_observed = true;
    for (Value* v : pass_through_value_map_.at(output)) {
      all_observed &=
          observed_values_.count(v) || block_observed_values.count(v);
    }
    if (all_observed) {
      // This is to propagate observed property through
      // all ops that doesn't require observation
      block_observed_values.insert(output);
    }
  }
}

void insertDeQuantCall(
    Graph* graph,
    Value* quantized_val,
    Value* original_val,
    const std::vector<Use>& uses) {
  for (size_t i = 0; i < uses.size(); ++i) {
    auto* user = uses[i].user;
    // Insert dequantize node right before use node, because
    // we want to make sure use node and dequantize node reside
    // in the same block so that quant fusion can happen
    WithInsertPoint ins(user);
    Node* dequant = graph->create(Symbol::aten("dequantize"), {quantized_val});
    dequant->output()
        ->setDebugName(
            original_val->debugName() + ".dequant." + c10::guts::to_string(i))
        ->setType(original_val->type());
    user->replaceInputWith(original_val, dequant->output());
    graph->insertNode(dequant);
  }
}

void insertQuantDeQuantCall(
    Value* self,
    Node* observer,
    bool is_per_channel,
    const std::vector<std::string>& qparam_names) {
  Graph* g = observer->owningGraph();
  // Original value that is observed
  Value* v = observer->input(1);

  // Inserting before insert point
  WithInsertPoint ins(v->node()->next());
  std::vector<Value*> inputs = {v};
  // Insert GetAttr nodes for quantization parameters
  for (const auto& qparam_name : qparam_names) {
    inputs.push_back(g->insertGetAttr(self, qparam_name));
  }
  std::string quantize_func;
  if (is_per_channel) {
    quantize_func = "quantize_per_channel";
  } else {
    quantize_func = "quantize_per_tensor";
  }
  Node* quant = g->create(at::Symbol::aten(quantize_func), inputs);
  quant->output()->setDebugName(v->debugName() + ".quant");
  g->insertNode(quant);

  // two passes to insert the dequant for every usage
  // in first pass, identify all the nodes using "v"
  std::vector<Use> uses;
  for (const auto& use : v->uses()) {
    // Skip quant node and observer node (we need to keep
    // observer nodes around since we need them to
    // find the quantization parameters)
    if (use.user != quant && use.user != observer) {
      uses.push_back(use);
    }
  }

  // in second pass, replace the input "v" with dequant output
  insertDeQuantCall(g, quant->output(), v, uses);
}

// find the observer for Value `v` and return the name of the observer
c10::optional<std::string> findObserverName(Value* v) {
  // Note that here we just check for the name of observer, but the ideally
  // we should be comparing the type of observer, this is a temporary
  // work around until data only clone of module.clone is supported.
  Node* n = v->node();
  if (n->kind() == prim::CallMethod && n->s(attr::name) == "forward") {
    auto module_instance = n->inputs().at(0);
    if (module_instance->node()->kind() == prim::GetAttr &&
        module_instance->node()->s(attr::name).find("_observer_") !=
            std::string::npos) {
      return module_instance->node()->s(attr::name);
    }
  }
  return c10::nullopt;
}

c10::QScheme toAffine(c10::QScheme qscheme) {
  switch (qscheme) {
    case c10::kPerTensorAffine:
    case c10::kPerTensorSymmetric:
      return c10::kPerTensorAffine;
    case c10::kPerChannelAffine:
    case c10::kPerChannelSymmetric:
      return c10::kPerChannelAffine;
    default:
      return qscheme;
  }
}

class InsertQuantDeQuantHelper {
 public:
  InsertQuantDeQuantHelper() {}
  void run(Module& module, const std::string& method_name);

  ModuleMethodVector getInvokedMethods(
      Module& module,
      const std::string& method_name);

  // Get quantization parameter map of the given Value in Graph
  // by searching for observer module of the value and extract the
  // quantization parameters from the observer module
  std::tuple<c10::QScheme, QParamVector> getQSchemeAndQParamVector(
      script::Module& module,
      Node* n);
  void checkQScheme(Graph* g, c10::QScheme qscheme) {
    if (qscheme_for_graph_.count(g)) {
      TORCH_CHECK(
          qscheme_for_graph_.at(g) == qscheme ||

              "Quantizing same graph with different types of "
              "QSchemes is not supported.\n",
          " Expecting:",
          c10::toString(qscheme_for_graph_.at(g)),
          " Got:",
          c10::toString(qscheme));
    } else {
      qscheme_for_graph_[g] = toAffine(qscheme);
    }
  }

  c10::optional<Module> findChildModuleToQuantize(
      Module& module,
      Value* child_instance);
  void collectObserverNodesAndValueToQuantize(Module& module, Value*);
  // Cleanup observer nodes from graph and observer modules
  // from module object and ClassType
  void cleanup(Module& module);
  void cleanup(Module& module, Graph* g);
  void quantizeTensors(Module& module, Graph* g, Value* self);

 private:
  std::unordered_map<Graph*, std::vector<std::string>>
      observer_modules_to_remove_;
  // We only remove observer module attributes from type in the
  // first encounter of the graph, after that since the attributes
  // is already removed from the ClassType, we'll use the list of slot index to
  // replay this removal
  std::unordered_map<Graph*, std::vector<int>> removed_observer_slots_;
  std::unordered_map<Graph*, std::vector<Node*>> nodes_to_destroy_;
  // Map from Graph to observer node, we can use observer node to
  // get the information of original value that's been observed and
  // the quantization parameters
  std::unordered_map<Graph*, std::vector<Node*>> observer_nodes_for_graph_;
  // A map from qparam name (e.g. _scale) to the attribute name in
  // the module(e.g. weight_scale_0)
  std::unordered_map<Node*, std::unordered_map<std::string, std::string>>
      qparam_name_map_for_node_;
  // Record qscheme for every graph, this is for checking
  // each graph is only quantized with one type of QScheme
  std::unordered_map<Graph*, c10::QScheme> qscheme_for_graph_;
};

void InsertQuantDeQuantHelper::collectObserverNodesAndValueToQuantize(
    Module& module,
    Value* v) {
  auto* g = v->owningGraph();
  auto observer_name = findObserverName(v);
  if (!observer_name) {
    return;
  }
  observer_modules_to_remove_[g].push_back(observer_name.value());

  Node* observer = v->node();
  TORCH_INTERNAL_ASSERT(
      observer->kind() == prim::CallMethod &&
      observer->s(attr::name) == "forward" &&
      observer->inputs()[0]->node()->kind() == prim::GetAttr &&
      observer->inputs()[0]->node()->s(attr::name) == observer_name);

  // Observer forward call node
  nodes_to_destroy_[g].push_back(observer);
  // GetAttr node for observer module
  nodes_to_destroy_[g].push_back(observer->inputs()[0]->node());
  Value* original_value = observer->input(1);
  v->replaceAllUsesWith(original_value);
  observer_nodes_for_graph_[g].push_back(observer);
}

void InsertQuantDeQuantHelper::cleanup(Module& module) {
  for (auto& method : module.get_methods()) {
    cleanup(module, method.graph().get());
  }
  for (Module m : module.children()) {
    cleanup(m);
  }
}

void InsertQuantDeQuantHelper::cleanup(Module& module, Graph* g) {
  GRAPH_DUMP("Before Remove Observers:", g);
  if (nodes_to_destroy_.count(g)) {
    for (auto& n : nodes_to_destroy_.at(g)) {
      n->removeAllInputs();
    }
    for (auto& n : nodes_to_destroy_.at(g)) {
      n->destroy();
    }
    nodes_to_destroy_.at(g).clear();
  }

  // 1. If we have seen this graph before, this means the observer
  // attributes has been removed from the type(see step 2) but the slot
  // index of these attributes are kept in the list, we'll replay the observer
  // slots removal using these slot indexes
  if (removed_observer_slots_.count(g)) {
    for (auto slot : removed_observer_slots_.at(g)) {
      module._ivalue()->unsafeRemoveSlot(slot);
    }
  }

  // 2. Remove observer modules from last one to first one in order to
  // reduce the time complexity, assuming all the observer modules
  // are added after the existing modules, we'll have complexity of
  // O(N) where N is number of observer modules with this optimization
  if (observer_modules_to_remove_.count(g)) {
    auto& observers = observer_modules_to_remove_.at(g);
    for (int64_t i = observers.size() - 1; i >= 0; --i) {
      auto observer_name = observers[i];
      GRAPH_DEBUG("Trying to remove: ", observer_name);
      if (module.type()->hasAttribute(observer_name)) {
        // We record the slot index here in order to replay the
        // slot removal in other objects that's sharing the ClassType
        // since we're going to remove attribute in the ClassType here
        removed_observer_slots_[g].push_back(
            module.type()->getAttributeSlot(observer_name));
        module._ivalue()->unsafeRemoveAttr(observer_name);
        module.type()->unsafeRemoveAttribute(observer_name);
      }
    }
    observers.clear();
  }
  GRAPH_DUMP("After remove observers :", g);
}

void InsertQuantDeQuantHelper::quantizeTensors(
    Module& module,
    Graph* g,
    Value* self) {
  if (!observer_nodes_for_graph_.count(g)) {
    return;
  }
  for (auto* n : observer_nodes_for_graph_.at(g)) {
    auto* original_value = n->input(1);
    auto tp = getQSchemeAndQParamVector(module, n);
    auto qscheme = std::get<0>(tp);
    auto qparam_map = std::get<1>(tp);
    checkQScheme(g, qscheme);
    std::vector<std::string> qparam_names;
    for (auto& pr : qparam_map) {
      const auto& name = pr.first;
      const auto& qparam = pr.second;
      size_t uid = 0;
      auto qparam_name =
          original_value->debugName() + name + "_" + c10::to_string(uid++);
      while (module.hasattr(qparam_name)) {
        qparam_name =
            original_value->debugName() + name + "_" + c10::to_string(uid++);
      }
      qparam_name_map_for_node_[n][name] = qparam_name;
      module.register_attribute(qparam_name, qparam.type(), qparam);
      qparam_names.push_back(qparam_name);
    }
    insertQuantDeQuantCall(self, n, isPerChannel(qscheme), qparam_names);
  }
}

void checkGetQParamsResult(const IValue& qparams) {
  TORCH_CHECK(
      qparams.isTuple(),
      "`get_qparams` function is expected to return a "
      "Tuple, but got:",
      qparams.tagKind());
  auto tp = qparams.toTuple();
  TORCH_CHECK(
      tp->elements().size() == 2 || tp->elements().size() == 3,
      "`get_qparams` function is expected to return a "
      "Tuple of size 2 or 3, got Tuple of size ",
      tp->elements().size());
  // Expect first two elements of the tuple to be Tensor
  for (size_t i = 0; i < 2; ++i) {
    TORCH_CHECK(
        tp->elements()[i].isTensor(),
        "Element of Tuple is expected to be Tensor, but element ",
        i,
        " has type: ",
        tp->elements()[i].tagKind());
  }
  // Expect the third elements of the tuple to be int
  if (tp->elements().size() == 3) {
    TORCH_CHECK(
        tp->elements()[2].isInt(),
        "Element of Tuple is expected to be int, but element ",
        2,
        " has type: ",
        tp->elements()[2].tagKind());
  }
}

std::tuple<c10::QScheme, QParamVector> InsertQuantDeQuantHelper::
    getQSchemeAndQParamVector(script::Module& module, Node* n) {
  // TODO: refactor findObserverName to take Node* as input
  Value* v = n->output();
  TORCH_INTERNAL_ASSERT(
      v->type()->isSubtypeOf(TensorType::get()),
      "Expected output of observer node to be Tensor");
  auto observer_name = findObserverName(v);
  TORCH_INTERNAL_ASSERT(
      observer_name,
      "getQSchemeAndParamMap expects the corresponding observer for ",
      v->debugName(),
      " exists.");
  auto observer_module = module.attr(observer_name.value()).toModule();
  auto get_qparams = observer_module.get_method("get_qparams");
  IValue result = get_qparams(std::vector<IValue>());
  checkGetQParamsResult(result);
  auto scalar_type = observer_module.attr("dtype");
  TORCH_CHECK(
      scalar_type.toScalarType() != at::ScalarType::Undefined,
      "dtype of observer can't be undefined");
  auto tp = result.toTuple();
  at::Tensor scale = tp->elements()[0].toTensor().to(at::kFloat);
  at::Tensor zero_point = tp->elements()[1].toTensor().to(at::kInt);
  // quantization parameters should appear in the same order as
  // the argument for quantize_per_tensor/quantize_per_channel function
  QParamVector qparams;
  auto qscheme = observer_module.attr("qscheme").toQScheme();
  if (isPerChannel(qscheme)) {
    qparams.push_back(std::make_pair("_scale", scale));
    qparams.push_back(std::make_pair("_zero_point", zero_point));
    qparams.push_back(std::make_pair("_axis", tp->elements()[2].toInt()));
  } else {
    qparams.push_back(std::make_pair("_scale", scale.item<double>()));
    qparams.push_back(
        std::make_pair("_zero_point", zero_point.item<int64_t>()));
  }
  qparams.push_back(std::make_pair("_scalar_type", scalar_type));
  return std::make_tuple(qscheme, qparams);
}

c10::optional<Module> InsertQuantDeQuantHelper::findChildModuleToQuantize(
    Module& module,
    Value* child_instance) {
  TORCH_INTERNAL_ASSERT(
      child_instance->node()->kind() == prim::GetAttr,
      "Child instance should come from GetAttr.");
  auto child_module_name = child_instance->node()->s(attr::name);
  if (child_module_name.find("_observer_") == std::string::npos) {
    return module.attr(child_module_name).toModule();
  }
  return c10::nullopt;
}

ModuleMethodVector InsertQuantDeQuantHelper::getInvokedMethods(
    Module& module,
    const std::string& method_name) {
  auto graph = module.get_method(method_name).graph();

  ModuleMethodVector invoked_methods;
  std::stack<Block*> blocks_to_visit;
  blocks_to_visit.push(graph->block());
  while (!blocks_to_visit.empty()) {
    Block* b = blocks_to_visit.top();
    blocks_to_visit.pop();
    for (Node* n : b->nodes()) {
      if (n->kind() == prim::CallMethod) {
        auto module_instance = n->inputs()[0];
        auto module_method_name = n->s(attr::name);
        c10::optional<Module> m;
        // calling method on self
        if (module_instance == graph->inputs()[0]) {
          m = module;
        } else {
          m = findChildModuleToQuantize(module, module_instance);
        }
        if (m) {
          invoked_methods.push_back({*m, module_method_name});
        }
      }

      for (Block* subblock : n->blocks()) {
        blocks_to_visit.push(subblock);
      }
    }
  }
  return invoked_methods;
}

void InsertQuantDeQuantHelper::run(
    Module& module,
    const std::string& method_name) {
  for (auto& invoked_methods : getInvokedMethods(module, method_name)) {
    auto& invoked_module = std::get<0>(invoked_methods);
    const auto& invoked_method_name = std::get<1>(invoked_methods);
    run(invoked_module, invoked_method_name);
  }

  Method method = module.get_method(method_name);
  auto graph = method.graph();

  // We only need to register new parameters if the graph has
  // been quantized before
  // TODO: dedup this part with code in quantizeTensors
  if (observer_nodes_for_graph_.count(graph.get())) {
    for (auto* n : observer_nodes_for_graph_.at(graph.get())) {
      auto tp = getQSchemeAndQParamVector(module, n);
      checkQScheme(graph.get(), std::get<0>(tp));
      auto qparam_map = std::get<1>(tp);
      TORCH_INTERNAL_ASSERT(
          qparam_name_map_for_node_.count(n),
          "Expected to have a qparam_name_map for node:",
          *n);
      auto qparam_name_map = qparam_name_map_for_node_.at(n);
      for (auto& pr : qparam_map) {
        const auto& name = pr.first;
        const auto& qparam = pr.second;
        module._ivalue()->setAttr(qparam_name_map.at(name), qparam);
      }
    }
    return;
  }

  // prim::Param nodes do not belong to the graph. Hence the Insert
  // point is the beginning of graph node. This also safe guards against
  // observing a potentially mutated value due to some in-place operation
  std::vector<Value*> input_values;
  for (size_t idx = 1; idx < method.num_inputs(); ++idx) {
    auto& v = graph->inputs()[idx];
    if (v->type()->isSubtypeOf(TensorType::get())) {
      input_values.push_back(v);
    }
  }

  std::stack<Block*> blocks_to_visit;
  blocks_to_visit.push(graph->block());
  while (!blocks_to_visit.empty()) {
    Block* b = blocks_to_visit.top();
    blocks_to_visit.pop();
    for (auto it = b->nodes().begin(), end = b->nodes().end(); it != end;) {
      Node* n = *it++;
      for (Value* v : n->outputs()) {
        if (!v->type()->isSubtypeOf(TensorType::get())) {
          continue;
        }
        collectObserverNodesAndValueToQuantize(module, v);
      }

      for (Block* subblock : n->blocks()) {
        blocks_to_visit.push(subblock);
      }
    }
  }

  for (Value* v : input_values) {
    collectObserverNodesAndValueToQuantize(module, v);
  }
  GRAPH_DUMP("Before Quantize Tensors:", graph);
  Value* self = graph->inputs()[0];
  quantizeTensors(module, graph.get(), self);
  GRAPH_DUMP("After Quantize Tensors:", graph);
}

void insertPrepackUnpackForLinear(std::shared_ptr<Graph>& graph) {
  std::string linear_with_quant = R"(
graph(%a_dequant, %w_quant, %b):
        %w_dequant = aten::dequantize(%w_quant)
        %r = aten::linear(%a_dequant, %w_dequant, %b)
        return (%r) )";

  std::string linear_with_quant_prepack = R"(
graph(%a_dequant, %w_quant, %b):
        %packed_params = quantized::linear_prepack(%w_quant, %b)
        %w_quant_unpacked : Tensor, %b_unpacked : Tensor? = quantized::linear_unpack(%packed_params)
        %w_dequant = aten::dequantize(%w_quant_unpacked)
        %r = aten::linear(%a_dequant, %w_dequant, %b_unpacked)
        return (%r) )";

  SubgraphRewriter rewriter;
  rewriter.RegisterRewritePattern(linear_with_quant, linear_with_quant_prepack);
  rewriter.runOnGraph(graph);
}

void insertPrepackUnpackForConv(std::shared_ptr<Graph>& graph) {
  std::string conv2d_with_quant = R"(
graph(%a_dequant, %w_quant, %b, %stride, %padding, %dilation, %groups):
        %w_dequant = aten::dequantize(%w_quant)
        %r = aten::conv2d(%a_dequant, %w_dequant, %b, %stride, %padding, %dilation, %groups)
        return (%r) )";

  std::string conv2d_with_quant_prepack = R"(
graph(%a_dequant, %w_quant, %b, %stride, %padding, %dilation, %groups):
        %packed_params = quantized::conv2d_prepack(%w_quant, %b, %stride, %padding, %dilation, %groups)
        %w_quant_unpacked : Tensor, %b_unpacked : Tensor? = quantized::conv2d_unpack(%packed_params)
        %w_dequant = aten::dequantize(%w_quant_unpacked)
        %r = aten::conv2d(%a_dequant, %w_dequant, %b_unpacked, %stride, %padding, %dilation, %groups)
        return (%r) )";

  std::string conv3d_with_quant = R"(
graph(%a_dequant, %w_quant, %b, %stride, %padding, %dilation, %groups):
        %w_dequant = aten::dequantize(%w_quant)
        %r = aten::conv3d(%a_dequant, %w_dequant, %b, %stride, %padding, %dilation, %groups)
        return (%r) )";

  std::string conv3d_with_quant_prepack = R"(
graph(%a_dequant, %w_quant, %b, %stride, %padding, %dilation, %groups):
        %packed_params = quantized::conv3d_prepack(%w_quant, %b, %stride, %padding, %dilation, %groups)
        %w_quant_unpacked : Tensor, %b_unpacked : Tensor? = quantized::conv3d_unpack(%packed_params)
        %w_dequant = aten::dequantize(%w_quant_unpacked)
        %r = aten::conv3d(%a_dequant, %w_dequant, %b_unpacked, %stride, %padding, %dilation, %groups)
        return (%r) )";

  std::vector<std::vector<std::string>> patterns_and_replacements = {
      {conv2d_with_quant, conv2d_with_quant_prepack},
      {conv3d_with_quant, conv3d_with_quant_prepack}
  };
  for (const auto& item : patterns_and_replacements) {
    SubgraphRewriter rewriter;
    const auto& pattern = item[0];
    const auto& replacement = item[1];
    rewriter.RegisterRewritePattern(pattern, replacement);
    rewriter.runOnGraph(graph);
  }
}

c10::optional<IValue> toTwoElementIntList(Value* v) {
  auto* n = v->node();
  if (n->kind() == prim::Constant) {
    auto iv = toIValue(v);
    if (iv && iv.value().isIntList() && iv.value().toIntList().size() == 2) {
      return iv;
    }
  }

  if (n->kind() == prim::ListConstruct && n->inputs().size() == 2) {
    auto e0 = toIValue(n->inputs()[0]);
    auto e1 = toIValue(n->inputs()[1]);
    if (!e0 || !e1 || !e0.value().isInt() || !e1.value().isInt()) {
      return c10::nullopt;
    }
    return IValue(c10::List<int64_t>({e0.value().toInt(), e1.value().toInt()}));
  }
  return c10::nullopt;
}

// A helper class to make uses of module unique
class ModuleUseDeduper {
 public:
  ModuleUseDeduper(Module& module) : module_(module) {}
  void dedup() {
    for (auto& method : module_.get_methods()) {
      const auto& graph = method.graph();
      findModuleUses(graph.get());
    }
    dedupModuleUses();
  }

 private:
  // Analyze the code to record information represents
  // uses of the module, which we'll use later to actually perform the dedup
  // operation Please see the comments of member variables of the class for more
  // information
  void findModuleUses(Graph* graph) {
    GRAPH_DUMP("Finding module uses for ", graph);

    std::stack<Block*> blocks_to_visit;
    blocks_to_visit.push(graph->block());
    Value* self = graph->inputs()[0];
    while (!blocks_to_visit.empty()) {
      Block* b = blocks_to_visit.top();
      blocks_to_visit.pop();
      for (Node* n : b->nodes()) {
        for (Block* subblock : n->blocks()) {
          blocks_to_visit.push(subblock);
        }
        if (n->kind() != prim::CallMethod) {
          continue;
        }
        Value* instance = n->inputs()[0];
        // boundary_val is the value we get when we trace back
        // the GetAttr access chain until we hit the input of graph
        // or a node that is not prim::GetAttr
        auto path = getModuleAccessPath(instance, self);

        // path.size() == 0 means we're calling a method
        // on self, we don't need to dedup uses of self
        if (path.size() == 0) {
          continue;
        }
        value_to_path_map_[instance] = path;
        auto m = findChildModule(module_, path);
        // If we fail to insert the module to the unique_modules_ set,
        // which means there are uses of this module before this point,
        // we'll have to rewrite the use
        if (!unique_modules_.insert(m._ivalue()).second) {
          uses_to_rewrite_.push_back(instance);
          GRAPH_DEBUG("Found use to rewrite: ", instance->debugName());
        }
      }
    }
  }

  // Deduplicate module uses given the information we recorded before
  void dedupModuleUses() {
    for (Value* v : uses_to_rewrite_) {
      const auto& path = value_to_path_map_.at(v);
      const auto& m = findChildModule(module_, path);
      // add a clone of the child module to the parent of the duplicated module
      const auto& child_name = addChildModule(module_, m, path);
      TORCH_INTERNAL_ASSERT(v->node()->kind() == prim::GetAttr);
      // change the name in GetAttr call
      auto original_name = v->node()->s(attr::name);
      v->node()->s_(attr::name, child_name);
      GRAPH_UPDATE(
          "Module use dedup: changing use of original module ",
          original_name,
          " to ",
          child_name);
    }
  }

  std::string addChildModule(
      Module& module,
      const Module& child_module,
      const std::vector<std::string>& path) {
    TORCH_INTERNAL_ASSERT(
        path.size() > 0, "path must have at least one element.");
    // Parent module of the leaf child module corresponding to
    // the path
    auto parent_of_leaf = findChildModule(
        module, std::vector<std::string>(path.begin(), path.end() - 1));

    // Original name of the child module
    std::string original_name = path[path.size() - 1];
    int uid = 0;
    std::string child_name = original_name + "_" + c10::to_string(uid++);
    while (parent_of_leaf.hasattr(child_name)) {
      child_name = original_name + "_" + c10::to_string(uid++);
    }
    parent_of_leaf.register_module(child_name, child_module.clone_instance());
    return child_name;
  }

  Module module_;
  // Map from value of module instance to the list of names of submodules
  // starting from the top level module, e.g. ["sub1", "sub2", "relu"]
  // Also this is a cache of calling `getModuleAccessPath` of the value
  std::unordered_map<Value*, std::vector<std::string>> value_to_path_map_;
  // Set of unique modules that are used in the graphs
  std::unordered_set<ModulePtr> unique_modules_;
  // Values that represent the module instance(the use of the module)
  // that we'll need to rewrite as a use of a cloned module
  // instance
  std::vector<Value*> uses_to_rewrite_;
};

struct ConvBNParameters {
  at::Tensor conv_w;
  at::Tensor conv_b;
  at::Tensor bn_rm;
  at::Tensor bn_rv;
  double bn_eps = 0.0;
  at::Tensor bn_w;
  at::Tensor bn_b;
};

static bool hastensor(Module& m, const char* name) {
  return m.hasattr(name) && m.attr(name).isTensor();
}

class FoldConvBatchNorm2dHelper {
 public:
  /**
   * In this step we find all Conv2d - BatchNorm2d patterns in the graph
   * and extract the corresponding parameters for these two modules,
   * and record informations for the modifications of the graph without
   * actually performing these modifications.
   */
  void analyze(Module& module);
  /**
   * In this step we perform all the modifications including
   * setting the attributes for conv module, rewriting values
   * and deleting nodes in the graph
   */
  void transform();

 private:
  bool tryExtractingConvBNParameters(
      Module& conv,
      Module& bn,
      ConvBNParameters& r);

  /**
   * Given the current weight and bias tensors of a Conv2d module and parameters
   * of the BatchNorm2d module we're folding with, compute the updated values
   * for the weight and bias.
   *
   * The function is basically copied from torch/nn/utils/fusion.py
   */
  std::tuple<at::Tensor, at::Tensor> computeUpdatedConvWeightAndBias(
      const ConvBNParameters& p);

  std::unordered_map<ModulePtr, std::tuple<at::Tensor, at::Tensor>>
      conv_module_and_params_;
  std::unordered_map<Graph*, std::vector<std::tuple<std::string, std::string>>>
      conv_bn_names_;
  std::unordered_map<Value*, Value*> rewrite_map_;
  std::vector<Value*> values_to_rewrite_;
  std::unordered_set<Node*> nodes_to_delete_;
};

std::tuple<at::Tensor, at::Tensor> FoldConvBatchNorm2dHelper::
    computeUpdatedConvWeightAndBias(const ConvBNParameters& p) {
  at::Tensor bn_var_rsqrt = at::rsqrt(p.bn_rv + p.bn_eps);
  at::Tensor new_w = p.conv_w * (p.bn_w * bn_var_rsqrt).reshape({-1, 1, 1, 1});
  at::Tensor new_b = (p.conv_b - p.bn_rm) * bn_var_rsqrt * p.bn_w + p.bn_b;
  return std::make_tuple(new_w, new_b);
}

bool extractOptionalBNParams(const script::Module& bn, ConvBNParameters& r) {
  auto bn_forward = bn.get_method("forward");
  auto graph = bn_forward.graph();
  const PatternInfo& pattern_bn = PatternInfo::parse_from_str(R"(
      graph(%a, %weight, %bias, %running_mean, %running_var,
          %training, %momentum, %eps, %cudnn_enabled):
        %bn_out = aten::batch_norm(%a, %weight, %bias, %running_mean,
            %running_var, %training, %momentum, %eps, %cudnn_enabled)
        return (%bn_out) )");
  const Graph& pattern_bn_graph = *pattern_bn.pattern_graph;
  const auto& bn_vmap = pattern_bn.vmap;

  const auto& matches = findPatternMatches(pattern_bn_graph, *graph);

  if (matches.size() > 1) {
    return false;
  }

  if (bn.hasattr("eps")) {
    r.bn_eps = bn.attr("eps").toDouble();
  } else {
    auto optional_eps = toIValue(matches[0].values_map.at(bn_vmap.at("eps")));
    if (!optional_eps) {
      return false;
    }
    r.bn_eps = optional_eps.value().toDouble();
  }
  r.bn_w = at::ones_like(bn.attr("running_mean").toTensor());
  if (bn.hasattr("weight")) {
    if (bn.attr("weight").isTensor()) {
      r.bn_w = bn.attr("weight").toTensor();
    }
  } else {
    auto optional_bn_weight =
        toIValue(matches[0].values_map.at(bn_vmap.at("weight")));
    if (!optional_bn_weight) {
      return false;
    }
    if (optional_bn_weight.value().isTensor()) {
      r.bn_w = optional_bn_weight.value().toTensor();
    }
  }
  r.bn_b = at::zeros_like(bn.attr("running_mean").toTensor());
  if (bn.hasattr("bias")) {
    if (bn.attr("bias").isTensor()) {
      r.bn_b = bn.attr("bias").toTensor();
    }
  } else {
    auto optional_bn_bias =
        toIValue(matches[0].values_map.at(bn_vmap.at("bias")));
    if (!optional_bn_bias) {
      return false;
    }

    if (optional_bn_bias.value().isTensor()) {
      r.bn_b = optional_bn_bias.value().toTensor();
    }
  }
  return true;
}

bool FoldConvBatchNorm2dHelper::tryExtractingConvBNParameters(
    Module& conv,
    Module& bn,
    ConvBNParameters& r) {
  if (!hastensor(conv, "weight") || !conv.hasattr("bias") ||
      !hastensor(bn, "running_mean") || !hastensor(bn, "running_var")) {
    return false;
  }

  r.bn_rm = bn.attr("running_mean").toTensor();
  r.bn_rv = bn.attr("running_var").toTensor();
  if (!extractOptionalBNParams(bn, r)) {
    return false;
  }

  r.conv_w = conv.attr("weight").toTensor();
  r.conv_b = at::zeros_like(r.bn_rm);
  auto bias_opt = conv.attr("bias").toOptional<at::Tensor>();
  if (bias_opt) {
    r.conv_b = *bias_opt;
  }

  return true;
}

void FoldConvBatchNorm2dHelper::analyze(Module& module) {
  // Dot in the ".Conv2d" and ".BatchNorm2d" is an attempt to
  // prevent matching module's whose name might end with Conv2d
  // But are user defined modules.
  const PatternInfo pattern = PatternInfo::parse_from_str(R"IR(
graph(%self, %x):
    %conv_submodule = match::module[name=".Conv2d"](%self)
    %conv_out = prim::CallMethod[name="forward"](%conv_submodule, %x)
    %bn_submodule = match::module[name=".BatchNorm2d"](%self)
    %bn_out = prim::CallMethod[name="forward"](%bn_submodule, %conv_out)
    return (%bn_out))IR");

  const Graph& pattern_graph = *pattern.pattern_graph;
  const auto& vmap = pattern.vmap;
  Value* pattern_conv_out = vmap.at("conv_out");
  Value* pattern_bn_out = vmap.at("bn_out");
  Value* pattern_conv_submodule = vmap.at("conv_submodule");
  Value* pattern_bn_submodule = vmap.at("bn_submodule");
  Node* pattern_conv = pattern_conv_out->node();
  Node* pattern_bn = pattern_bn_out->node();

  // We will put submodules into this worklist and keep processing items from it
  // one by one. We start by just putting the top module there.
  std::stack<Module> worklist({module});
  while (!worklist.empty()) {
    Module current = worklist.top();
    worklist.pop();

    // Queue submodules for processing
    for (const Module& submodule : current.children()) {
      worklist.push(submodule);
    }

    // Process all method of the current module
    for (auto& method : current.get_methods()) {
      GRAPH_DUMP(
          current.type()->name()->name() + "::" + method.name() +
              "() before Conv2d-BatchNorm2d folding",
          method.graph());
      const auto& matches = findPatternMatches(pattern_graph, *method.graph());

      GRAPH_DEBUG("number of Conv2d-BatchNorm2d matches: ", matches.size());
      Graph* g = method.graph().get();
      if (!conv_bn_names_.count(g)) {
        // This is to make sure we don't visit one graph multiple times
        conv_bn_names_[g] = {};
        for (const Match& match : matches) {
          GRAPH_DEBUG("Checking next match...");
          Node* matched_conv = match.nodes_map.at(pattern_conv);
          Node* matched_bn = match.nodes_map.at(pattern_bn);
          Node* matched_conv_submodule =
              match.values_map.at(pattern_conv_submodule)->node();
          Node* matched_bn_submodule =
              match.values_map.at(pattern_bn_submodule)->node();

          TORCH_INTERNAL_ASSERT(
              matched_conv_submodule->kind() == prim::GetAttr);
          TORCH_INTERNAL_ASSERT(matched_bn_submodule->kind() == prim::GetAttr);

          const auto& conv_module_name =
              matched_conv_submodule->s(Symbol::attr("name"));
          const auto& bn_module_name =
              matched_bn_submodule->s(Symbol::attr("name"));

          Module conv_submodule = current.attr(conv_module_name).toModule();
          Module bn_submodule = current.attr(bn_module_name).toModule();

          ConvBNParameters params;
          if (!tryExtractingConvBNParameters(
                  conv_submodule, bn_submodule, params)) {
            GRAPH_DEBUG(
                "Conv and BN modules didn't have all required parameters or attributes...");
            continue;
          }
          conv_bn_names_[g].push_back(
              std::make_tuple(conv_module_name, bn_module_name));
          // We are using a separate vector for saving Values we want to rewrite
          // to make sure that the order in which we perform these
          // transformations is deterministic. Iterating through keys of
          // rewrite_map would result in non-determinism that might not manifest
          // as a bug now, but can bite us later.
          values_to_rewrite_.push_back(matched_bn->output());
          rewrite_map_[matched_bn->output()] = matched_conv->output();
          GRAPH_UPDATE(
              "Rewriting %",
              matched_bn->output()->debugName(),
              " with %",
              matched_conv->output()->debugName());

          nodes_to_delete_.insert(matched_bn);
          nodes_to_delete_.insert(matched_bn_submodule);
          GRAPH_UPDATE("Deleting ", *matched_bn);
          GRAPH_UPDATE("Deleting ", *matched_bn_submodule);

          auto slot = conv_submodule.type()->getAttributeSlot("bias");
          TORCH_CHECK(
              conv_submodule.type()->is_parameter(slot),
              "Expected conv module to have a bias parameter");
        } // matches
      }

      for (const auto& conv_bn : conv_bn_names_.at(g)) {
        Module conv_submodule = current.attr(std::get<0>(conv_bn)).toModule();
        Module bn_submodule = current.attr(std::get<1>(conv_bn)).toModule();

        ConvBNParameters params;
        TORCH_INTERNAL_ASSERT(tryExtractingConvBNParameters(
            conv_submodule, bn_submodule, params));
        auto new_w_b = computeUpdatedConvWeightAndBias(params);
        conv_module_and_params_[conv_submodule._ivalue()] = new_w_b;
      } // conv_bn module
    } // methods
  } // while
}

void FoldConvBatchNorm2dHelper::transform() {
  for (const auto& item : conv_module_and_params_) {
    Module conv(item.first);
    auto w_b = item.second;
    conv.setattr("weight", std::get<0>(w_b));
    conv.setattr("bias", std::get<1>(w_b));
  }

  // Perform planned rewritings
  for (auto v : values_to_rewrite_) {
    v->replaceAllUsesWith(rewrite_map_.at(v));
  }

  // Perform planned deletions
  for (auto n : nodes_to_delete_) {
    n->removeAllInputs();
  }
  for (auto n : nodes_to_delete_) {
    n->destroy();
  }
}

void replaceConv2dBiasWithGetAttr(Module& module) {
  auto graph = module.get_method("forward").graph();
  // Only looks fors _convolution pattern.
  // Thus assumes that tracing will have always gotten rid of aten::conv2d.
  // If it did not, BN folding will fail.
  const PatternInfo& pattern_convolution = PatternInfo::parse_from_str(R"(
      graph(%a, %w, %b, %stride:int[], %padding:int[], %dilation:int[],
          %transposed:bool, %output_padding:int[], %groups:int, %benchmark:bool,
          %deterministic:bool, %cudnn_enabled:bool):
        %conv_out = aten::_convolution(%a, %w, %b, %stride, %padding, %dilation,
            %transposed, %output_padding, %groups, %benchmark, %deterministic, %cudnn_enabled)
        return (%conv_out) )");
  const Graph& pattern_convolution_graph = *pattern_convolution.pattern_graph;
  const auto& convolution_vmap = pattern_convolution.vmap;

  const auto& matches = findPatternMatches(pattern_convolution_graph, *graph);
  for (const auto& match : matches) {
    // We come here only if the bias was not present in the module.
    // In that case, the corresponding graph will not have getAttr("bias")
    // Insert that in the graph.
    // And change _convolution to take the new value.
    auto conv_node =
        match.values_map.at(convolution_vmap.at("conv_out"))->node();
    WithInsertPoint ins(conv_node);
    Value* bias_attr_val = graph->insertGetAttr(graph->inputs()[0], "bias")
                               ->setType(TensorType::get());
    constexpr size_t conv_bias_index = 2;
    conv_node->replaceInput(conv_bias_index, bias_attr_val);
  }
}

void addBiasForConv2dIfNone(Module& module) {
  auto t = module.type()->expect<ClassType>();
  auto real_typename = t->name()->qualifiedName();
  const std::string pattern_name("Conv2d");
  if (real_typename.size() >= pattern_name.size() &&
      (0 ==
       real_typename.compare(
           real_typename.size() - pattern_name.size(),
           pattern_name.size(),
           pattern_name))) {
    if (!t->hasAttribute("bias")) {
      auto optional_tensor_type = OptionalType::create(TensorType::get());
      t->addAttribute("bias", optional_tensor_type, true);
      auto optional_tensor = c10::optional<at::Tensor>();
      module.setattr("bias", optional_tensor);
      replaceConv2dBiasWithGetAttr(module);
    }
  }
  for (Module m : module.children()) {
    addBiasForConv2dIfNone(m);
  }
}

void swapDeQuant(Block* block) {
  auto graph = block->owningGraph();
  for (Node* n : block->nodes()) {
    if (n->kind() == prim::If) {
      for (Block* subblock : n->blocks()) {
        swapDeQuant(subblock);
      }
      if (n->outputs().size() == 0) {
        continue;
      }
      if (n->outputs().size() > 1) {
        // Factoring out dequantize for if blocks with multiple outputs
        // is not supported right now
        continue;
      }
    }
    for (auto* output: n->outputs()) {
      auto inputs = getPassThroughInputs(output);
      if (inputs.size() > 0) {
        bool is_dequantized = true;
        for (auto* input : inputs) {
          // note that we don't need to recursively check for prim::If
          // here because if all inputs of a prim::If is dequantized
          // the dequantize will be factored out before we get to this
          // point
          is_dequantized &= input->node()->kind() == Symbol::aten("dequantize");
        }
        if (!is_dequantized) {
          continue;
        }
        // Delete dequantize node, we have one dequantize
        // for each use of the value
        for (auto* dequantized_val : inputs) {
          auto* dequantize_node = dequantized_val->node();
          TORCH_INTERNAL_ASSERT(dequantized_val->uses().size() == 1,
                                "Expect to have one dequantize node for each use");
          // Replace useses of dequantized_val with the input of
          // dequantize node
          dequantized_val->replaceAllUsesWith(dequantize_node->inputs()[0]);
          dequantize_node->removeAllInputs();
          dequantize_node->destroy();
        }
        std::vector<Use> uses = output->uses();
        // Insert new dequantize node for each use of the output
        insertDeQuantCall(graph, output, output, uses);
      }
    }
  }
}

} // namespace

TORCH_API Module InsertObservers(
    Module& input_module,
    const std::string& method_name,
    const QConfigDict& qconfig_dict,
    bool inplace,
    bool is_dynamic) {
  ModuleQConfigMap map_before_clone;
  fillQConfigMap(input_module, qconfig_dict, map_before_clone);
  ModuleCloneHelper mh;
  Module module =
      inplace ? input_module : mh.clone(input_module, map_before_clone);
  ModuleQConfigMap module_qconfig_map;
  // Since the types are changed after clone, we need to fill
  // the qconfig map again
  fillQConfigMap(module, qconfig_dict, module_qconfig_map);
  InsertObserversHelper helper(module_qconfig_map);
  helper.setDynamicFlag(is_dynamic);
  helper.preprocess(module, method_name);
  helper.insertObservers(module, method_name, true);
  return module;
}

Module InsertQuantDeQuant(
    Module& input_module,
    const std::string& method_name,
    bool inplace) {
  Module module = inplace ? input_module : input_module.clone();
  InsertQuantDeQuantHelper h;
  h.run(module, method_name);
  h.cleanup(module);
  return module;
}

void FoldQuantNodesIntoInputsOutputs(std::shared_ptr<Graph>& graph) {
  throw std::runtime_error("Pass not implemented yet!");
}

void SwapFunctionalLinear(Module& module) {
  for (auto& method : module.get_methods()) {
    std::shared_ptr<Graph> g = method.graph();
    SwapFunctionalLinear(g);
  }
  for (Module m : module.children()) {
    SwapFunctionalLinear(m);
  }
}

void SwapFunctionalLinear(std::shared_ptr<Graph>& graph) {
  std::string functional_linear = R"(
graph(%linear, %input, %weight, %bias):
  %r = prim::CallFunction(%linear, %input, %weight, %bias)
  return (%r) )";
  std::string aten_linear = R"(
graph(%linear, %input, %weight, %bias):
  %r = aten::linear(%input, %weight, %bias)
  return (%r) )";
  auto filter = [](const Match& match,
                   const std::unordered_map<std::string, Value*>& vmap) {
    const auto& match_vmap = match.values_map;
    auto linear = getValue("linear", match_vmap, vmap);
    auto func_name = getFuncName(linear);
    return func_name == "linear";
  };
  SubgraphRewriter rewriter;
  rewriter.RegisterRewritePattern(functional_linear, aten_linear);
  // TODO: runOnGraph takes const ref?
  rewriter.runOnGraph(graph, filter);
}

void ReplicateQuant(std::shared_ptr<Graph>& graph) {
  std::stack<Block*> blocks_to_visit;
  std::vector<Node*> quant_nodes_to_rewrite;
  blocks_to_visit.push(graph->block());
  while (!blocks_to_visit.empty()) {
    Block* b = blocks_to_visit.top();
    blocks_to_visit.pop();
    for (Node* n : b->nodes()) {
      // find quantize node that quantizes the output of if
      if ((n->kind() == Symbol::aten("quantize_per_tensor") ||
           n->kind() == Symbol::aten("quantize_per_channel")) &&
          n->input(0)->node()->kind() == prim::If) {
        quant_nodes_to_rewrite.push_back(n);
      }
      for (Block* subblock : n->blocks()) {
        blocks_to_visit.push(subblock);
      }
    }
  }
  for (Node* n : quant_nodes_to_rewrite) {
    Node* if_node = n->input(0)->node();
    // move the nodes that produces the quantization parameters before
    // prim::If
    for (auto i = 1; i < n->inputs().size(); ++i) {
      n->input(i)->node()->moveBefore(if_node);
    }
    // replace all uses of the quantized node with the output of if node
    n->output()->replaceAllUsesWith(if_node->output());
    // add quantize nodes to the end of all blocks
    for (Block* if_block : if_node->blocks()) {
      TORCH_CHECK(
          if_block->outputs().size() == 1,
          "replicate quantize only works for `if` node with one output right now");
      // the original return value of the block
      Value* ret_val = if_block->outputs()[0];
      std::vector<Value*> quantize_inputs = n->inputs().vec();
      quantize_inputs[0] = ret_val;
      WithInsertPoint ins(if_block->return_node());
      Node* quant = graph->create(n->kind(), quantize_inputs);
      if_block->replaceOutput(0, quant->output());
      quant->output()->copyMetadata(ret_val);
      graph->insertNode(quant);
    }
  }

  for (Node* n : quant_nodes_to_rewrite) {
    n->removeAllInputs();
  }
  for (Node* n : quant_nodes_to_rewrite) {
    n->destroy();
  }
}

void ReplicateDeQuant(std::shared_ptr<Graph>& graph) {
  std::stack<Block*> blocks_to_visit;
  std::vector<Node*> dequant_nodes_to_rewrite;
  blocks_to_visit.push(graph->block());
  while (!blocks_to_visit.empty()) {
    Block* b = blocks_to_visit.top();
    blocks_to_visit.pop();
    for (Node* n : b->nodes()) {
      if (n->kind() == Symbol::aten("dequantize") &&
          n->output()->uses().size() > 1) {
        dequant_nodes_to_rewrite.push_back(n);
      }
      for (Block* subblock : n->blocks()) {
        blocks_to_visit.push(subblock);
      }
    }
  }
  for (Node* n : dequant_nodes_to_rewrite) {
    auto* quantized_val = n->inputs()[0];
    auto* dequantized_val = n->output();
    // copy uses to vector since value->uses() is a reference
    // and changing the graph will also change the uses() list
    std::vector<Use> uses = dequantized_val->uses();
    insertDeQuantCall(graph.get(), quantized_val, dequantized_val, uses);
  }

  for (Node* n : dequant_nodes_to_rewrite) {
    n->removeAllInputs();
  }
  for (Node* n : dequant_nodes_to_rewrite) {
    n->destroy();
  }
}

// This is the pass to handle ops that does not require observation
// for example: flatten, average_pool, upsample
// This is called after inline and before graph execution
void SwapDeQuant(std::shared_ptr<Graph>& graph) {
  swapDeQuant(graph->block());
}

void QuantFusion(std::shared_ptr<Graph>& graph) {
  for (const auto& info : quant_fusion_pattern_and_replacements()) {
    SubgraphRewriter rewriter;
    rewriter.RegisterRewritePattern(info.pattern, info.replacement);
    rewriter.runOnGraph(graph, info.filter);
  }
}

Module FoldConvBatchNorm2d(const Module& module) {
  FoldConvBatchNorm2dHelper h;
  Module m = module.clone();
  addBiasForConv2dIfNone(m);
  h.analyze(m);
  h.transform();
  return m;
}

void FoldQuantizeCallIntoBuffer(
    Module& module,
    const std::string& method_name) {
  const PatternInfo& pattern = PatternInfo::parse_from_str(R"(
graph(%self, %scale, %zero_point, %dtype):
   %weight = prim::GetAttr[name="weight"](%self)
   %weight_quant = aten::quantize_per_tensor(%weight, %scale, %zero_point, %dtype)
   return (%weight_quant) )");
  const Graph& pattern_graph = *pattern.pattern_graph;
  const auto& vmap = pattern.vmap;

  auto method = module.get_method(method_name);
  auto graph = method.graph();
  const auto& matches = findPatternMatches(pattern_graph, *graph);
  // Extra filter on scale/zero_point/dtype to make sure they are Constant
  auto filter = [](const Match& match,
                   const std::unordered_map<std::string, Value*>& vmap) {
    const auto& match_vmap = match.values_map;
    auto scale_node = match_vmap.at(vmap.at("scale"))->node();
    auto zero_point_node = match_vmap.at(vmap.at("zero_point"))->node();
    auto dtype_node = match_vmap.at(vmap.at("dtype"))->node();
    return scale_node->kind() == prim::Constant &&
        zero_point_node->kind() == prim::Constant &&
        dtype_node->kind() == prim::Constant;
  };
  std::unordered_set<Node*> nodes_to_delete;
  for (const auto& match : matches) {
    if (!filter(match, vmap)) {
      continue;
    }
    auto match_vmap = match.values_map;
    auto float_weight = module.attr("weight").toTensor().data();
    auto scale = toIValue(match_vmap.at(vmap.at("scale"))).value().toDouble();
    auto zero_point =
        toIValue(match_vmap.at(vmap.at("zero_point"))).value().toInt();
    auto dtype =
        toIValue(match_vmap.at(vmap.at("dtype"))).value().toScalarType();
    module.register_buffer(
        "_quantized_weight",
        at::quantize_per_tensor(float_weight, scale, zero_point, dtype));

    // Replace the GetAttr[weight]->quantize_per_tensor sequence
    // with a simple GetAttr[_quantized_weight] node.
    Value* orig_weight = match_vmap.at(vmap.at("weight"));
    Value* orig_weight_quant = match_vmap.at(vmap.at("weight_quant"));

    orig_weight->node()->s_(attr::name, "_quantized_weight");
    orig_weight_quant->replaceAllUsesWith(orig_weight);
    nodes_to_delete.insert(orig_weight_quant->node());
  }

  for (Node* n : nodes_to_delete) {
    n->destroy();
  }
}

void InsertPrepackUnpack(std::shared_ptr<Graph>& graph) {
  insertPrepackUnpackForLinear(graph);
  insertPrepackUnpackForConv(graph);
}

void InsertPrepackUnpack(Module& module) {
  for (auto& method : module.get_methods()) {
    auto graph = method.graph();
    InsertPrepackUnpack(graph);
  }
  for (Module m : module.children()) {
    InsertPrepackUnpack(m);
  }
}

struct FoldPrepackedWeightIntoModuleHelper {
  void run(
      Module& module,
      const std::string& method_name,
      const Module& linear_params_module,
      const Module& conv_params_module) {
    auto method = module.get_method(method_name);
    auto graph = method.graph();
    GRAPH_DUMP("Before FoldPrepackWeightIntoModule: ", graph);

    // (is_conv, is_per_channel, pattern, packed_params_module)
    std::vector<PatternsAndModules> pattern_and_modules = {
        {false, false, linear_prepack_per_tensor, linear_params_module},
        {false, true, linear_prepack_per_channel, linear_params_module},
        {true, false, conv2d_prepack, conv_params_module},
        {true, true, conv2d_prepack_per_channel, conv_params_module}};
    for (const auto& pm : pattern_and_modules) {
      const Graph& pattern_graph = *pm.pattern.pattern_graph;
      const auto& vmap = pm.pattern.vmap;
      const auto& matches = findPatternMatches(pattern_graph, *graph);
      TORCH_INTERNAL_ASSERT(
          matches.size() <= 1, "We only support at most one match right now");
      for (const auto& match : matches) {
        const auto& match_vmap = match.values_map;
        auto w_dtype_opt = getIValue("w_dtype", match_vmap, vmap);
        auto w_scale_opt = getIValue("w_scale", match_vmap, vmap);
        auto w_zero_point_opt = getIValue("w_zero_point", match_vmap, vmap);
        if (!w_dtype_opt || !w_scale_opt || !w_zero_point_opt) {
          GRAPH_DEBUG(
              "dtype, scale or zero_point for weight(",
              getValue("w_dtype", match_vmap, vmap)->debugName(),
              ", ",
              getValue("w_scale", match_vmap, vmap)->debugName(),
              ", ",
              getValue("w_zero_point", match_vmap, vmap)->debugName(),
              ") is not constant, skipping the match.");
          continue;
        }
        auto w_dtype = w_dtype_opt.value().toScalarType();
        auto w = module.attr("weight").toTensor().data();
        at::Tensor w_quant;
        if (pm.is_per_channel) {
          auto w_axis_opt = getIValue("w_axis", match_vmap, vmap);
          if (!w_axis_opt) {
            GRAPH_DEBUG(
                "axis for weight ",
                getValue("w_axis", match_vmap, vmap)->debugName(),
                " is non-constant, skipping the match");
            continue;
          }
          auto w_scale = w_scale_opt.value().toTensor().to(at::kFloat);
          auto w_zero_point = w_zero_point_opt.value().toTensor().to(at::kInt);
          int w_axis = w_axis_opt.value().toInt();
          TORCH_CHECK(
              w_scale.sizes() == w_zero_point.sizes(),
              "scale and zero_point must have the same size");
          w_quant = at::quantize_per_channel(
              w, w_scale, w_zero_point, w_axis, w_dtype);
        } else {
          auto w_scale = w_scale_opt.value().toDouble();
          auto w_zero_point = w_zero_point_opt.value().toInt();
          w_quant = at::quantize_per_tensor(w, w_scale, w_zero_point, w_dtype);
        }
        c10::optional<at::Tensor> b = c10::nullopt;
        if (hastensor(module, "bias")) {
          b = module.attr("bias").toTensor().data();
        }
        Module wrapper_module = pm.packed_params_module.clone();
        auto set_weight_bias = wrapper_module.get_method("set_weight_bias");
        std::string module_name_prefix;
        if (pm.is_conv) {
          module_name_prefix = "_conv_packed_params_module_for_";
          auto stride_opt =
              toTwoElementIntList(getValue("stride", match_vmap, vmap));
          auto padding_opt =
              toTwoElementIntList(getValue("padding", match_vmap, vmap));
          auto dilation_opt =
              toTwoElementIntList(getValue("dilation", match_vmap, vmap));
          auto groups_opt = getIValue("groups", match_vmap, vmap);
          auto set_conv_params = wrapper_module.get_method("set_conv_params");
          if (!stride_opt || !padding_opt || !dilation_opt) {
            GRAPH_DEBUG(
                "Failed to extract two element IntList for stride/padding/dilation, (",
                getValue("stride", match_vmap, vmap)->debugName(),
                ", ",
                getValue("padding", match_vmap, vmap)->debugName(),
                ", ",
                getValue("dilation", match_vmap, vmap)->debugName(),
                ") skipping the match");
            continue;
          }
          set_conv_params(std::vector<IValue>{stride_opt.value(),
                                              padding_opt.value(),
                                              dilation_opt.value(),
                                              groups_opt.value()});
        } else {
          module_name_prefix = "_linear_packed_params_module_for_";
        }
        set_weight_bias(std::vector<IValue>{IValue(w_quant), IValue(b)});
        auto w_quant_val = getValue("w_quant", match_vmap, vmap);
        // unique name for the module based on %w_quant
        int uid = 0;
        auto module_name = module_name_prefix + c10::to_string(uid++);
        while (module.hasattr(module_name)) {
          module_name_prefix + c10::to_string(uid++);
        }
        GRAPH_UPDATE("Adding new module: ", module_name);
        module.register_module(module_name, wrapper_module);

        // Add GetAttr of the packed module
        auto packed_params_val = getValue("packed_params", match_vmap, vmap);
        WithInsertPoint ins(packed_params_val->node());
        // wrapper_module =
        // self.{_conv,_linear}_packed_params_module_for_{unique_id}
        Value* packed_params_module =
            graph->insertGetAttr(graph->inputs()[0], module_name)
                ->setType(wrapper_module.type());
        GRAPH_UPDATE("Adding GetAttr node for the wrapper module");

        // packed_params = wrapper_module._packed_params
        Value* packed_params_from_attr =
            graph->insertGetAttr(packed_params_module, "_packed_params");
        GRAPH_UPDATE(
            "Adding GetAttr node for _packed_params: ",
            packed_params_from_attr->debugName());
        packed_params_val->replaceAllUsesWith(packed_params_from_attr);

        // Delete nodes
        std::vector<Node*> nodes_to_delete = {w_quant_val->node(),
                                              packed_params_val->node()};
        for (auto n : nodes_to_delete) {
          n->removeAllInputs();
        }
        for (auto n : nodes_to_delete) {
          GRAPH_UPDATE("Deleting node: ", n);
          n->destroy();
        }
      }
    }
  }

  void run(
      Module& module,
      const Module& linear_params_module,
      const Module& conv_params_module) {
    for (auto& method : module.get_methods()) {
      run(module, method.name(), linear_params_module, conv_params_module);
    }
    for (Module m : module.children()) {
      run(m, linear_params_module, conv_params_module);
    }
  }

  const PatternInfo linear_prepack_per_tensor = PatternInfo::parse_from_str(R"(
graph(%a_dequant, %w, %b, %w_scale, %w_zero_point, %w_dtype):
        %w_quant = aten::quantize_per_tensor(%w, %w_scale, %w_zero_point, %w_dtype)
        %packed_params = quantized::linear_prepack(%w_quant, %b)
        return (%packed_params) )");

  const PatternInfo linear_prepack_per_channel = PatternInfo::parse_from_str(R"(
graph(%a_dequant, %w, %b, %w_scale, %w_zero_point, %w_axis, %w_dtype):
        %w_quant = aten::quantize_per_channel(%w, %w_scale, %w_zero_point, %w_axis, %w_dtype)
        %packed_params = quantized::linear_prepack(%w_quant, %b)
        return (%packed_params) )");

  const PatternInfo conv2d_prepack = PatternInfo::parse_from_str(R"(
graph(%a_dequant, %w, %b, %w_scale, %w_zero_point, %w_dtype, %stride, %padding, %dilation, %groups):
        %w_quant = aten::quantize_per_tensor(%w, %w_scale, %w_zero_point, %w_dtype)
        %packed_params = quantized::conv2d_prepack(%w_quant, %b, %stride, %padding, %dilation, %groups)
        return (%packed_params) )");

  const PatternInfo conv2d_prepack_per_channel = PatternInfo::parse_from_str(R"(
graph(%a_dequant, %w, %b, %w_scale, %w_zero_point, %w_axis, %w_dtype, %stride, %padding, %dilation, %groups):
        %w_quant = aten::quantize_per_channel(%w, %w_scale, %w_zero_point, %w_axis, %w_dtype)
        %packed_params = quantized::conv2d_prepack(%w_quant, %b, %stride, %padding, %dilation, %groups)
        return (%packed_params) )");
};

void FoldPrepackedWeightIntoModule(
    Module& module,
    const Module& linear_params_module,
    const Module& conv_params_module) {
  FoldPrepackedWeightIntoModuleHelper h;
  h.run(module, linear_params_module, conv_params_module);
}

void DedupModuleUses(Module& module) {
  ModuleUseDeduper d(module);
  d.dedup();
}

void FoldQuantizedPrepackingOps(Module& module) {
  auto filter_fn = [](const Node* n) -> bool {
    return (
        (n->kind() == Symbol::fromQualString("quantized::linear_prepack")) ||
        n->kind() == Symbol::fromQualString("quantized::conv2d_prepack") ||
        n->kind() == Symbol::fromQualString("quantized::conv3d_prepack"));
  };
  PrePackingOpsFolder(module, filter_fn, "quantized");
}

script::Module Finalize(script::Module& module) {
  SwapFunctionalLinear(module);
  auto graph = module.get_method("forward").graph();
  Inline(*graph);
  ConstantPropagation(graph);
  ReplicateQuant(graph);
  ReplicateDeQuant(graph);
  SwapDeQuant(graph);
  InsertPrepackUnpack(graph);
  ConstantPropagation(graph);
  QuantFusion(graph);
  auto frozen = freeze_module(module);
  FoldQuantizedPrepackingOps(frozen);
  return frozen;
}

} // namespace jit
} // namespace torch<|MERGE_RESOLUTION|>--- conflicted
+++ resolved
@@ -235,11 +235,7 @@
 }
 
 bool mayRequireObservation(Value* v) {
-<<<<<<< HEAD
-  return getPassThroughInputs(v).size() == 0;
-=======
   return !isAddScalar(v->node());
->>>>>>> 52f1f65b
 }
 
 bool nodeQuantizable(Node* n) {
