--- conflicted
+++ resolved
@@ -71,19 +71,13 @@
 // so we propagate observed property from %input_tensor to the
 // output of the `prim::CallFunction`
 std::vector<std::string> _single_input_general_call_funcs = {
-<<<<<<< HEAD
-  "adaptive_avg_pool2d",
-  "_max_pool2d",
-  "dropout",
-  "interpolate",
-  "upsample",
-  "upsample_bilinear",
-  "upsample_nearest",
-=======
     "adaptive_avg_pool2d",
     "_max_pool2d",
     "dropout",
->>>>>>> 5ec0899f
+    "interpolate",
+    "upsample",
+    "upsample_bilinear",
+    "upsample_nearest",
 };
 
 std::vector<std::string> _quantizable_call_funcs = {
