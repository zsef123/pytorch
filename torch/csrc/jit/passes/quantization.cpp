--- conflicted
+++ resolved
@@ -22,6 +22,7 @@
 namespace jit {
 namespace {
 
+using OptionalModuleVector = std::vector<c10::optional<script::Module>>;
 using ModuleMethodVector = std::vector<std::pair<script::Module, std::string>>;
 // Map of quantization parameter name and value
 // for example _scale, _zero_point,
@@ -408,8 +409,10 @@
   // observers to the module
   void fillValueObserverMap(script::Module& module, const std::string& method_name);
 
-  void insertObservers(script::Module& module,
-                       const std::string& method_name);
+  std::tuple<OptionalModuleVector, OptionalModuleVector>
+  insertObservers(script::Module& module,
+                  const std::string& method_name,
+                  bool is_outermost = false);
 
  private:
   script::Module getInvokedModule(script::Module& module, Node* n, Value* self);
@@ -424,44 +427,9 @@
       script::Module& module,
       const script::Module& observer_module);
 
-<<<<<<< HEAD
-  c10::optional<script::Module> getObserverFor(Value* v, std::unordered_set<Value*>& observed);
-
-  void insertObserverFor(
-      Value* v, script::Module module);
-
-  void skipValuesInFirstModule(
-      const script::Module& module,
-      Graph& graph,
-      Value* first_module,
-      Value* first_output);
-
-  void skipValuesInSecondModule(
-      const script::Module& module,
-      Graph& graph,
-      Value* first_output,
-      Value* second_module,
-      Value* second_output);
-
-  void skipValuesInModuleFunctionPattern(
-      const script::Module& module,
-      Graph& graph,
-      const PatternInfo& pattern);
-
-  void skipValuesInFunctionModulePattern(
-      const script::Module& module,
-      Graph& graph,
-      const PatternInfo& pattern);
-
-  void skipValuesInModulePattern(
-      const script::Module& module,
-      Graph& graph,
-      const PatternInfo& pattern);
-
-  void skipValuesInFunctionPattern(
-=======
+  c10::optional<script::Module> getObserverFor(Value* v);
+
   void findIntermediateValuesInPattern(
->>>>>>> 893f5b9e
       Graph& graph,
       const PatternInfo& pattern);
 
@@ -684,6 +652,9 @@
     Value* v,
     script::Module& module,
     const script::Module& observer_module) {
+  if (observed_values_.count(v)) {
+    return;
+  }
   script::Module observer = observer_module.clone_instance();
   std::string observer_name = "_observer_" + c10::to_string(uid_++);
   while (module.hasattr(observer_name)) {
@@ -773,9 +744,7 @@
     blocks_to_visit.pop();
     for (Node* n : b->nodes()) {
       if (n->kind() == prim::CallMethod) {
-        auto* instance = n->inputs()[0];
-        auto path = getModuleAccessPath(instance, self);
-        auto m = findChildModule(module, path);
+        auto m = getInvokedModule(module, n, self);
         auto g = m.get_method(n->s(attr::name)).graph();
         // add mapping from callsite value to value in called graph
         for (auto i = 0; i < g->outputs().size(); ++i) {
@@ -801,8 +770,7 @@
 }
 
 bool InsertObserversHelper::valueNeedsToBeQuantized(Value* v) {
-  if (!v->type()->isSubtypeOf(TensorType::get()) ||
-      values_to_skip_.count(v)) {
+  if (!v->type()->isSubtypeOf(TensorType::get())) {
     return false;
   }
   // Check whether producer is quantizable
@@ -867,19 +835,16 @@
 }
 
 c10::optional<script::Module>
-InsertObserversHelper::getObserverFor(
-    Value* v, std::unordered_set<Value*>& observed) {
+InsertObserversHelper::getObserverFor(Value* v) {
   if (observer_for_value_.count(v)) {
     auto observer = observer_for_value_.at(v);
-    observed.insert(v);
     return observer;
   }
   c10::optional<script::Module> result;
   if (boundary_value_map_.count(v)) {
     for (Value* next : boundary_value_map_.at(v)) {
-      auto observer_opt = getObserverFor(next, observed);
+      auto observer_opt = getObserverFor(next);
       if (observer_opt) {
-        observed.insert(v);
         // Need to make sure all boundary values are
         // configured with same observer
         if (result) {
@@ -895,26 +860,26 @@
   return result;
 }
 
-void InsertObserversHelper::insertObserverFor(
-    Value* v, script::Module module) {
-  if (observed_values_.count(v)) {
-    return;
-  }
-  std::unordered_set<Value*> observed;
-  auto observer_opt = getObserverFor(v, observed);
-  if (observer_opt) {
-    GRAPH_DEBUG("Inserting observer for ", v->debugName());
-    insertObserverFor(v, module, *observer_opt);
-    for (auto* o : observed) {
-      observed_values_.insert(o);
-    }
-  }
-}
-
-void InsertObserversHelper::insertObservers(
+std::tuple<OptionalModuleVector, OptionalModuleVector> InsertObserversHelper::insertObservers(
     script::Module& module,
-    const std::string& method_name) {
+    const std::string& method_name,
+    bool is_outermost) {
   auto graph = module.get_method(method_name).graph();
+  std::unordered_set<Value*> graph_inputs_outputs;
+  std::vector<c10::optional<script::Module>> graph_input_observers;
+  std::vector<c10::optional<script::Module>> graph_output_observers;
+  if (!is_outermost) {
+    for (auto* v : graph->inputs()) {
+      graph_inputs_outputs.insert(v);
+      graph_input_observers.push_back(getObserverFor(v));
+    }
+
+    for (auto* v : graph->outputs()) {
+      graph_inputs_outputs.insert(v);
+      graph_output_observers.push_back(getObserverFor(v));
+    }
+  }
+  auto graph_observers = std::make_tuple(graph_input_observers, graph_output_observers);
 
   if (graph_observer_map_.count(graph.get())) {
     // instance clone of observer module and setAttr
@@ -923,36 +888,63 @@
       const auto& observer = std::get<1>(observer_attrs);
       module._ivalue()->setAttr(name, observer.clone_instance()._ivalue());
     }
+    for (auto& invoked_method : getInvokedMethods(module, method_name)) {
+      auto& invoked_module = std::get<0>(invoked_method);
+      const auto& invoked_method_name = std::get<1>(invoked_method);
+      insertObservers(invoked_module, invoked_method_name);
+    }
+    return graph_observers;
   }
   GRAPH_DUMP("inserting boundary val for:", graph);
 
-  for (auto* v : graph->inputs()) {
-    insertObserverFor(v, module);
-  }
-
-  // parent graph need to be visited before child graphs since we
-  // want to observe at the outermost point
   std::stack<Block*> blocks_to_visit;
   blocks_to_visit.push(graph->block());
   auto* self = graph->inputs()[0];
+  std::unordered_map<Value*, script::Module> values_to_observe;
   while (!blocks_to_visit.empty()) {
     Block* b = blocks_to_visit.top();
     blocks_to_visit.pop();
     for (Node* n : b->nodes()) {
-      for (Value* v : n->outputs()) {
-        insertObserverFor(v, module);
+      if (observer_nodes_.count(n)) {
+        continue;
+      }
+      if (n->kind() == prim::CallMethod) {
+        auto m = getInvokedModule(module, n, self);
+        auto input_output_observers = insertObservers(m, n->s(attr::name));
+        auto input_observers = std::get<0>(input_output_observers);
+        auto output_observers = std::get<1>(input_output_observers);
+        for (auto i = 0; i < n->inputs().size(); ++i) {
+          if (input_observers[i] && !graph_inputs_outputs.count(n->inputs()[i]) && !values_to_observe.count(n->inputs()[i])) {
+            values_to_observe[n->inputs()[i]] = *input_observers[i];
+          }
+        }
+        for (auto i = 0; i < n->outputs().size(); ++i) {
+          if (output_observers[i] && !graph_inputs_outputs.count(n->outputs()[i]) && !values_to_observe.count(n->outputs()[i])) {
+            values_to_observe[n->outputs()[i]] = *output_observers[i];
+          }
+        }
+      } else {
+        for (Value* v : n->outputs()) {
+          if (!graph_inputs_outputs.count(v) && !values_to_observe.count(v)) {
+            if (auto observer_opt = getObserverFor(v)) {
+              values_to_observe[v] = *observer_opt;
+            }
+          }
+        }
       }
       for (Block* subblock : n->blocks()) {
         blocks_to_visit.push(subblock);
       }
     }
   }
-
-  for (auto& invoked_methods : getInvokedMethods(module, method_name)) {
-    auto& invoked_module = std::get<0>(invoked_methods);
-    const auto& invoked_method_name = std::get<1>(invoked_methods);
-    insertObservers(invoked_module, invoked_method_name);
-  }
+  for (auto item : values_to_observe) {
+    auto* v = item.first;
+    auto observer = item.second;
+    if (!values_to_skip_.count(v)) {
+      insertObserverFor(v, module, observer);
+    }
+  }
+  return graph_observers;
 }
 
 
@@ -1826,7 +1818,7 @@
   InsertObserversHelper helper(module_qconfig_map);
   helper.preprocess(module, method_name);
   helper.fillValueObserverMap(module, method_name);
-  helper.insertObservers(module, method_name);
+  helper.insertObservers(module, method_name, true);
   GRAPH_DEBUG("after inserting observers for boundary vals");
   return module;
 }
