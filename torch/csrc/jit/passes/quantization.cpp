#include <torch/csrc/jit/passes/quantization.h>
#include <torch/csrc/jit/passes/constant_pooling.h>
#include <torch/csrc/jit/passes/constant_propagation.h>
#include <torch/csrc/jit/passes/freeze_module.h>
#include <torch/csrc/jit/passes/fuse_linear.h>
#include <torch/csrc/jit/passes/graph_rewrite_helper.h>
#include <torch/csrc/jit/passes/inliner.h>
#include <torch/csrc/jit/passes/prepack_folding.h>
#include <torch/csrc/jit/passes/quantization_patterns.h>
#include <torch/csrc/jit/passes/subgraph_rewrite.h>

#include <torch/csrc/jit/frontend/schema_matching.h>
#include <torch/csrc/jit/ir/ir.h>
#include <torch/csrc/jit/ir/irparser.h>
#include <torch/csrc/jit/ir/node_hashing.h>
#include <torch/csrc/jit/ir/subgraph_matcher.h>
#include <torch/csrc/jit/jit_log.h>
#include <torch/csrc/jit/runtime/operator.h>

#include <c10/core/QScheme.h>

#include <algorithm>
#include <stack>

namespace torch {
namespace jit {
namespace {

using OptionalModuleVector = std::vector<c10::optional<Module>>;
using ModuleMethodVector = std::vector<std::pair<Module, std::string>>;
using NameModuleVector = std::vector<std::pair<std::string, Module>>;
using graph_rewrite_helper::getFuncName;
using graph_rewrite_helper::getIValue;
using graph_rewrite_helper::getValue;
using graph_rewrite_helper::replaceConvolutionWithConv2d;

// Map of quantization parameter name and value
// for example _scale, _zero_point,
// _scalar_type and _axis(for per channel quantization)
using QParamVector = std::vector<std::pair<std::string, IValue>>;

// This struct contains a compiled IR patterns slated for use in the
// findPatternMatches function. The struct encapsulates the common
// information from parseIR that is used in conjunction with the
// pattern matching facility. A const instance of this struct can
// also be stored away to cache the compiled IR pattern and reduce
// runtime cost
struct PatternInfo {
  std::string pattern_string;
  std::unique_ptr<Graph> pattern_graph;
  std::unordered_map<std::string, Value*> vmap;

  static PatternInfo parse_from_str(std::string pattern_string) {
    PatternInfo rv{
        std::move(pattern_string), std::make_unique<Graph>(), decltype(vmap){}};
    parseIR(rv.pattern_string, rv.pattern_graph.get(), rv.vmap);
    return rv;
  }
};

struct PatternsAndModules {
  bool is_conv;
  bool is_per_channel;
  const PatternInfo& pattern;
  Module packed_params_module;
};

std::vector<std::string> _quantizable_call_funcs = {
    "conv2d",
    "linear",
};

std::vector<std::string> _quantizable_aten_funcs = {
    "conv2d",
    "conv3d",
    "linear",
    "addmm",
    "matmul",
    "add_",
    "add",
    "cat",
};

// These are the prim::CallFunctions that doesn't require observation and
// have a single input Tensor
// example: `prim::CallFunction(%dropout, %input_tensor, ...)
// so we propagate observed property from %input_tensor to the
// output of the `prim::CallFunction`
std::vector<std::string> _single_input_general_call_funcs = {
    "adaptive_avg_pool2d",
    "_max_pool2d",
    "dropout",
    "interpolate",
    "upsample",
    "upsample_bilinear",
    "upsample_nearest",
    "relu",
};

// Similar to prim::CallFunctions, there are aten ops that doesn't
// require observation and have a single input Tensor
// e.g. `aten::max_pool2d(%input_tensor, ...)`
std::vector<std::string> _single_input_general_aten_funcs = {
    "max_pool2d",
    "avg_pool2d",
    "flatten",
    "max",
    "min",
    "mean",
    "upsample_nearest1d",
    "upsample_nearest2d",
    "upsample_nearest3d",
    "adaptive_avg_pool1d",
    "adaptive_avg_pool2d",
    "adaptive_avg_pool3d",
    "upsample_linear1d",
    "upsample_bilinear2d",
    "upsample_trilinear3d",
    "upsample_bicubic2d",
    "dropout",
    "reshape",
    "chunk",
    "view",
    "transpose",
    "contiguous",
    "permute",
    "repeat_interleave",
    "relu",
};

void fillQConfigMap(
    const Module& module,
    const QConfigDict& qconfig_dict,
    ModuleQConfigMap& map,
    const std::string& key = "",
    const c10::optional<QConfig>& parent_qconfig = c10::nullopt) {
  c10::optional<QConfig> qconfig;
  if (qconfig_dict.find(key) != qconfig_dict.end()) {
    qconfig = qconfig_dict.at(key);
  } else {
    qconfig = parent_qconfig;
  }
  map[module._ivalue()] = qconfig;

  for (const NameModule& s : module.named_children()) {
    std::string child_key;
    if (key == "") {
      child_key = s.name;
    } else {
      child_key = key + "." + s.name;
    }
    fillQConfigMap(s.value._ivalue(), qconfig_dict, map, child_key, qconfig);
  }
}

bool isFunctionNode(
    Node* n,
    const std::vector<std::string>& call_funcs,
    const std::vector<std::string>& aten_funcs) {
  std::vector<Symbol> aten_func_symbols;
  std::transform(
      aten_funcs.begin(),
      aten_funcs.end(),
      std::back_inserter(aten_func_symbols),
      [](const std::string& s) { return Symbol::aten(s); });

  bool is_quantizable =
      std::find(
          aten_func_symbols.begin(), aten_func_symbols.end(), n->kind()) !=
      aten_func_symbols.end();
  if (n->kind() == prim::CallFunction) {
    auto func_name = getFuncName(n->inputs()[0]);
    is_quantizable |=
        std::find(call_funcs.begin(), call_funcs.end(), func_name) !=
        call_funcs.end();
  }
  return is_quantizable;
}

// checks if a block will always raise an Exception
bool alwaysRaisesException(Block* block) {
  for (Node* n : block->nodes()) {
    if (n->kind() == prim::RaiseException) {
      return true;
    }
    if (n->kind() == prim::If) {
      bool exception = true;
      for (Block* b : n->blocks()) {
        exception &= alwaysRaisesException(b);
      }
      if (exception) {
        return true;
      }
    }
  }
  return false;
}

bool isAddScalar(Node* n) {
  return (n->kind() == Symbol::aten("add") ||
          n->kind() == Symbol::aten("add_")) &&
      n->input(0)->type()->isSubtypeOf(TensorType::get()) &&
      n->input(1)->type()->isSubtypeOf(NumberType::get());
}

// For a given value `v`, get the list of values that we need to check
// if they are observed/quantized or not, if so, we can say the
// `v` is also observed/quantized, since we can derive
// the quantization parameters for `v` given the list of values
std::vector<Value*> getPassThroughInputs(Value* v) {
  Node* n = v->node();
  if (isFunctionNode(
          n,
          // We don't have call functions
          // after inline
          /* call_funcs = */ _single_input_general_call_funcs,
          /* aten_funcs = */ {})) {
    return {n->input(1)};
  } else if (
      isFunctionNode(
          n,
          // We don't have call functions
          // after inline
          /* call_funcs = */ {},
<<<<<<< HEAD
          /* aten_funcs = */ _single_input_general_aten_funcs) ||
      n->kind() == Symbol::aten("sort") && v->offset() == 0) {
=======
          /* aten_funcs = */ single_input_aten_funcs) ||
      (n->kind() == Symbol::aten("sort") && v->offset() == 0)) {
>>>>>>> b811260b
    return {n->input(0)};
  } else if (n->kind() == prim::If && n->outputs().size() == 1) {
    std::vector<Value*> inputs;
    for (Block* subblock : n->blocks()) {
      if (alwaysRaisesException(subblock)) {
        continue;
      }
      auto* output = subblock->outputs()[0];
      inputs.push_back(output);
    }
    return inputs;
  } else if (n->kind() == prim::ListUnpack) {
    return {n->input(0)};
  } else if (n->kind() == prim::ListConstruct) {
    std::vector<Value*> inputs;
    for (auto* v : n->inputs()) {
      inputs.push_back(v);
    }
    return inputs;
  }
  return {};
}

bool mayRequireObservation(Value* v) {
  return !isAddScalar(v->node());
}

bool nodeQuantizable(Node* n) {
  return isFunctionNode(
      n,
      /* call_funcs = */
      _quantizable_call_funcs,
      /* aten_funcs = */
      _quantizable_aten_funcs);
}

// We don't want to analyze the graph for some `builtin` CallFunctions
// like `linear` because we want to preserve the op boundary
bool userDefinedCallFunction(Node* n) {
  return n->kind() == prim::CallFunction &&
      !isFunctionNode(n, _single_input_general_call_funcs, {}) &&
      !isFunctionNode(n, _quantizable_call_funcs, {});
}

std::shared_ptr<Graph> getCallFunctionGraph(Node* n) {
  auto* func_node = n->input(0)->node();
  auto func = func_node->output()->type()->expect<FunctionType>()->function();
  TORCH_CHECK(
      func->isGraphFunction(), "Quantization only works for graph function");
  return func->graph();
}

Module findChildModule(
    const Module& module,
    const std::vector<std::string>& path) {
  Module m = module;
  for (const auto& p : path) {
    m = m.attr(p).toModule();
  }
  return m;
}

// Check if value is the input of the graph
bool hitGraphInput(Value* value) {
  Graph* graph = value->owningGraph();
  const auto& inputs = graph->inputs();
  return std::find(inputs.begin(), inputs.end(), value) != inputs.end();
}

// Get the module access path for a Value representing a module instance
// by tracing back the GetAttr nodes and recording all the attribute
// names along the way.
// For example, the module access path will be ['conv1', 'basic_block', 'sub']
// for `self.sub.basic_block.conv1`
std::vector<std::string> getModuleAccessPath(Value* instance, Value* self) {
  std::vector<std::string> path;
  // Iterator to traverse back the GetAttr calls
  Value* iter = instance;
  // trace back the instance to recover the path of the submodule
  while (!hitGraphInput(iter) && iter->node()->kind() == prim::GetAttr) {
    Node* get_attr = iter->node();
    // record the name of GetAttr
    path.push_back(get_attr->s(attr::name));
    // trace back the chain of GetAttr
    iter = get_attr->inputs()[0];
  }
  TORCH_CHECK(
      iter == self,
      "Can't handle the access pattern of GetAttr "
      " in getModuleAccessPath, traced back to:",
      iter->debugName(),
      " which is not self:",
      self->debugName());
  return path;
}

Module getInvokedModule(Module& module, Node* n, Value* self) {
  auto* instance = n->inputs()[0];
  auto path = getModuleAccessPath(instance, self);
  return findChildModule(module, path);
}

bool isPerChannel(at::QScheme qscheme) {
  return qscheme == c10::kPerChannelAffine ||
      qscheme == c10::kPerChannelSymmetric;
}

class ModuleCloneHelper {
 public:
  /** Clone according to module qconfig map, this is for handling the case
   *  where we have two module instances sharing the same ClassType
   *  but configured with different QConfig
   *  code is copied and modified from
   * https://github.com/pytorch/pytorch/blob/master/torch/csrc/jit/api/module.cpp
   */
  Module clone(
      const Module& module,
      const ModuleQConfigMap& module_qconfig_map) {
    std::unordered_map<TypePtr, QConfigTypePtrMap> type_remap;
    return clone_impl(module, module_qconfig_map, type_remap);
  }

 private:
  Module clone_impl(
      const Module& module,
      const ModuleQConfigMap& module_qconfig_map,
      std::unordered_map<TypePtr, QConfigTypePtrMap>& type_remap) {
    auto qconfig = module_qconfig_map.at(module._ivalue());
    auto type = module.type();
    // Create a new _ivalue in the same compilation unit.
    // Since now we have shared ClassType, we need to preserve the shared
    // ClassType during cloning, so we first use type and qconfig to check if
    // the type is already cloned, if so, we'll create a new module with the
    // cloned ClassType, if not, we'll create a new module and a new ClassType.
    bool type_already_cloned = type_remap.find(type) != type_remap.end() &&
        type_remap.at(type).find(qconfig) != type_remap.at(type).end();
    Module r;
    if (type_already_cloned) {
      // if we cloned the class type before, we'll reuse it
      Module new_module(
          module._ivalue()->compilation_unit(),
          type_remap.at(type).at(qconfig)->cast<ClassType>());
      r = new_module;
    } else {
      Module new_module(
          *type->name(), module._ivalue()->compilation_unit(), true);
      r = new_module;
      type_remap[type][module_qconfig_map.at(module._ivalue())] = r.type();
    }
    // Copy slots. If a slot is a module - recursively clone it.
    size_t N = type->numAttributes();
    for (size_t i = 0; i < N; ++i) {
      IValue s = module._ivalue()->getSlot(i);
      if (type->getAttribute(i)->is_module()) {
        const Module& orig = Module(s.toObject());
        Module cloned = clone_impl(orig, module_qconfig_map, type_remap);
        r.register_module(type->getAttributeName(i), cloned);
      } else {
        r.register_attribute(
            type->getAttributeName(i),
            type->getAttribute(i),
            s,
            type->is_parameter(i));
      }
    }

    // only clone the methods and constants if the ClassType is not cloned
    // before
    if (!type_already_cloned) {
      for (size_t i = 0; i < type->numConstants(); ++i) {
        r.type()->addConstant(type->getConstantName(i), type->getConstant(i));
      }
      // Clone methods remapping the types to the cloned ones.
      for (auto& fn : type->methods()) {
        clone_method(module, r, *fn, module_qconfig_map, type_remap);
      }
    }
    return r;
  }

  void remapTypes(
      Block* block,
      Value* self,
      const Module& source,
      Module& target,
      const ModuleQConfigMap& module_qconfig_map,
      const std::function<TypePtr(TypePtr, c10::optional<QConfig>)>&
          type_remap_fn) {
    // remap of %self will be done outside of the function
    // and we don't support the case when people pass in
    // module as argument of the method because in that case
    // we need to do more comprehensive analysis to decide the
    // QConfig for the module
    for (size_t i = 1; i < block->inputs().size(); ++i) {
      TORCH_CHECK(
          !block->inputs()[i]->type()->cast<ClassType>(),
          "We don't support quantizing methods that has Object as arguments");
    }
    for (Node* node : block->nodes()) {
      // remapping type for module instance
      if (node->kind() == prim::CallMethod) {
        Value* instance = node->inputs()[0];
        auto path = getModuleAccessPath(instance, self);
        auto child = findChildModule(source, path);
        auto qconfig = module_qconfig_map.at(child._ivalue());
        instance->setType(type_remap_fn(instance->type(), qconfig));
      }
      // We don't remap output and the remapping of module type
      // will be done in CallMethod, we don't support type remapping
      // for modules returned from methods or functions
      for (Block* sub_block : node->blocks()) {
        remapTypes(
            sub_block, self, source, target, module_qconfig_map, type_remap_fn);
      }
      for (Symbol name : node->attributeNames()) {
        if (node->kindOf(name) == AttributeKind::g) {
          remapTypes(
              node->g(name).get(),
              source,
              target,
              module_qconfig_map,
              type_remap_fn);
        } else if (node->kindOf(name) == AttributeKind::gs) {
          for (const auto& g : node->gs(name)) {
            remapTypes(
                g.get(), source, target, module_qconfig_map, type_remap_fn);
          }
        }
      }
    }
  }

  void remapTypes(
      Graph* graph,
      const Module& source,
      Module& target,
      const ModuleQConfigMap& module_qconfig_map,
      const std::function<TypePtr(TypePtr, c10::optional<QConfig>)>&
          type_remap_fn) {
    remapTypes(
        graph->block(),
        graph->inputs()[0],
        source,
        target,
        module_qconfig_map,
        type_remap_fn);
  }

  void clone_method(
      const Module& source,
      Module& target,
      const Function& method,
      const ModuleQConfigMap& module_qconfig_map,
      const std::unordered_map<TypePtr, QConfigTypePtrMap>& type_remap) {
    auto type_remap_fn = [&](TypePtr type_ptr,
                             const c10::optional<QConfig>& qconfig) {
      if (type_remap.find(type_ptr) != type_remap.end()) {
        const auto& qconfig_map = type_remap.at(type_ptr);
        if (qconfig_map.find(qconfig) != qconfig_map.end()) {
          return qconfig_map.at(qconfig);
        }
      }
      return type_ptr;
    };
    auto graph = method.graph()->copy();
    remapTypes(graph.get(), source, target, module_qconfig_map, type_remap_fn);
    // remap self
    graph->inputs()[0]->setType(target.type());
    const auto this_method_name =
        c10::QualifiedName(*target.type()->name(), method.name());
    auto copied = target._ivalue()->compilation_unit()->create_function(
        this_method_name, graph);
    target.type()->addMethod(copied);
    // we'll use default schema for cloned method
  }
};

class InsertObserversHelper {
 public:
  explicit InsertObserversHelper(const ModuleQConfigMap& map)
      : module_qconfig_map_(map) {}

  void preprocess(Module& module, const std::string& method_name);

  /**
   * Recursively insert observers for the method, also we'll process
   * the nodes in the graph in the order of execution of these nodes
   * since we need the context information to decide whether we want to
   * observe/quantize a value a not, we don't want to observe a value multiple
   * times.
   *
   * arguemnt: is_entry_point means whether the current method is the forward
   * method of the top level module.
   *
   * Since we want to insert observers in the call site instead of in the called
   * graph, we'll postpone inserting observer to caller as much as possible, if
   * we know the current method is the outer most method, then
   * we will insert all observers in the graph instead of postpone this to the
   * parent, note that this assumes we don't have recursive method
   * calls
   *
   * returns a tuple of vectors of observer modules for input and output, these
   * are used for inserting observers for the input/output values
   * since we need to insert these values at call site.
   * And a vector of indexes of outputs that indicates whether the output value
   * is already observed or not, this is used for propagating the observed
   * property of a value through CallMethods, because we should skip inserting
   * observers for ops that don't require observation
   */
  std::tuple<OptionalModuleVector, OptionalModuleVector, std::vector<size_t>>
  insertObservers(
      Module& module,
      const std::string& method_name,
      bool is_entry_point = false,
      std::unordered_set<Value*> graph_observed_values =
          std::unordered_set<Value*>());

  void setDynamicFlag(bool is_dynamic_);

 private:
  std::tuple<OptionalModuleVector, OptionalModuleVector, std::vector<size_t>>
  insertObserversFor(
      Block* block,
      script::Module& module,
      // this is a reference because when we insert observer for a value
      // in one block it is also observed in another block, we don't want to
      // insert multiple observers for the same value
      std::unordered_set<Value*>& block_observed_values,
      bool is_entry_point = false,
      bool is_user_defined_function = false);

  void recordObserved(
      Value* v,
      Module observer_module,
      std::unordered_map<Value*, Module>& values_to_observe,
      std::unordered_set<Value*>& block_observed_values);

  ModuleMethodVector getInvokedMethods(
      Module& module,
      const std::string& method_name);

  bool valueNeedsToBeQuantized(Value* v);

  bool isObserved(
      Value* v,
      const std::unordered_set<Value*>& block_observed_values) {
    return block_observed_values.count(v) || observed_values_.count(v);
  }

  // Fill the map between the caller input/output to input/output
  // of called graph, this is used to navigate through the graph
  // to find the observer for a given value
  void fillBoundaryValueMap(Module& module, const std::string& method_name);

  // Fill the map from value to the corresponding observer module
  // this map is used in insertObservers to actually insert
  // observers to the module
  void fillValueObserverMap(Module& module, const std::string& method_name);

  // Clone observer module and add it to the original module,
  // and insert a call to observer forward function
  void insertObserverFor(
      Value* v,
      Module& module,
      const Module& observer_module,
      NameModuleVector& observer_name_and_modules);

  c10::optional<Module> getObserverFor(Value* v);

  void propagateObservedProperty(
      Value* output,
      std::unordered_set<Value*>& block_observed_values);

  void delayObservingValuesInPattern(Graph& graph, const PatternInfo& pattern);

  void addValuesToDelayObservation(
      const Module& module,
      const std::string& method_name);

  // Fill the map from values to the list of values that can pass the observed
  // property to it
  void fillPassThroughValueMap(const std::shared_ptr<Graph>& graph);

  const ModuleQConfigMap& module_qconfig_map_;
  // Values we want to delay observation, used to delay the observation for
  // values in the middle of the ops that are supposed to be fused, e.g.
  // the output value of conv in the conv - relu pattern
  // the key is the intermediate output, e.g. output of conv
  // the value is the value we want to observe, e.g. output of relu
  std::unordered_map<Value*, Value*> delay_observation_map_;
  std::unordered_set<Graph*> visited_graph_of_observer_map_;
  std::unordered_map<Value*, Module> observer_for_value_;
  // Map from values from callsite into the values in the CallMethod graph
  // key of the map is the value from caller graph, and the value of the map
  // is the list of values in the callee graph (the graph
  // corresponding to the called method),
  // the reason it is a set is that a value in the caller graph
  // can both correspond to the output of one callee graph and input of another
  // callee graph.
  std::unordered_map<Value*, std::unordered_set<Value*>> boundary_value_map_;
  std::unordered_set<Value*> observed_values_;
  // This is used for the observed values to pass through the ops like flatten,
  // so that output value of flatten does not need to be observed
  // key is the output of the op, value is a vector of values that need
  // to be observed in order to pass the observed property to the output
  std::unordered_map<Value*, std::vector<Value*>> pass_through_value_map_;
  // Unique id generator for observer module, used for generating
  // unique observer names when we insert observer module, we
  // record the current unique id used to avoid incrementing from 0
  // every time to find a unique id.
  int uid_ = 0;
  // Set of observer forward call nodes
  std::unordered_set<Node*> observer_nodes_;
  // Map from block to a vector of observer name and observer modules we
  // want to add to the module instance that has the block
  std::unordered_map<Block*, NameModuleVector> block_observer_map_;

  // Is dynamic quantization enabled for the observer pass.
  bool is_dynamic = false;
  // These are the IR patterns we match to skip inserting observers.
  // They are compiled once on construction and used repeatedly within
  // the pass.
  const PatternInfo conv_functional_relu = PatternInfo::parse_from_str(R"(
graph(%self, %input, %inplace):
    %relu = prim::Constant[name="relu"]()
    %first_module = match::module[name="Conv2d"](%self)
    %first_output = prim::CallMethod[name="forward"](%first_module, %input)
    %second_output = prim::CallFunction(%relu, %first_output, %inplace)
    return (%second_output) )");
  const PatternInfo conv_relu = PatternInfo::parse_from_str(R"(
graph(%self, %input):
    %first_module = match::module[name="Conv2d"](%self)
    %first_output = prim::CallMethod[name="forward"](%first_module, %input)
    %second_module = match::module[name="ReLU"](%self)
    %second_output = prim::CallMethod[name="forward"](%second_module, %first_output)
    return (%second_output) )");
  const PatternInfo matmul_add = PatternInfo::parse_from_str(R"(
graph(%input, %weight, %bias, %4):
     %weight_t = aten::t(%weight)
     %first_output = aten::matmul(%input, %weight_t)
     %second_output = aten::add_(%first_output, %bias, %4)
     return (%second_output) )");
  const PatternInfo add_module_relu = PatternInfo::parse_from_str(R"(
graph(%self, %a, %b):
     %one = prim::Constant[value=1]()
     %first_output = aten::add_(%a, %b, %one)
     %second_module = match::module[name="ReLU"](%self)
     %second_output = prim::CallMethod[name="forward"](%second_module, %first_output)
     return (%second_output) )");

  const PatternInfo add_functional_relu = PatternInfo::parse_from_str(R"(
graph(%self, %a, %b, %inplace):
     %one = prim::Constant[value=1]()
     %first_output = aten::add_(%a, %b, %one)
     %relu = prim::Constant[name="relu"]()
     %second_output = prim::CallFunction(%relu, %first_output, %inplace)
     return (%second_output) )");

  const std::vector<std::reference_wrapper<const PatternInfo>> delay_patterns =
      {
          conv_functional_relu,
          conv_relu,
          matmul_add,
          add_module_relu,
          add_functional_relu,
  };
};

// Check if `use` is an aten function of name `func_name` and if value
// `v` is the nth argument of the function
bool isAtenFuncNthArg(
    Value* v,
    Node* use,
    const std::string& func_name,
    int n) {
  return use->kind() == Symbol::aten(func_name) && v == use->inputs().at(n);
}

// Check if `use` is a CallFunction of name `func_name` and if value
// `v` is the nth argument of the function
bool isCallFunctionNthArg(
    Value* v,
    Node* use,
    const std::string& func_name,
    int n) {
  return use->kind() == prim::CallFunction &&
      getFuncName(use->inputs()[0]) == func_name && v == use->inputs().at(n);
}

struct FuncArg {
  std::string func_name;
  int arg_index;
};
using AtenFuncArgs = std::vector<FuncArg>;
using CallFuncArgs = std::vector<FuncArg>;

// Check any use of `v` matches the aten function call
// or CallFunction patterns
bool matchArgPattern(
    Value* v,
    const AtenFuncArgs& aten_func_args,
    const CallFuncArgs& call_func_args) {
  for (const Use& u : v->uses()) {
    for (const auto& func_arg : aten_func_args) {
      if (isAtenFuncNthArg(v, u.user, func_arg.func_name, func_arg.arg_index)) {
        return true;
      }
    }

    for (const auto& func_arg : call_func_args) {
      if (isCallFunctionNthArg(
              v, u.user, func_arg.func_name, func_arg.arg_index)) {
        return true;
      }
    }
  }
  return false;
}

bool isBiasOfConvOrLinear(Value* v) {
  bool result = matchArgPattern(
      v,
      AtenFuncArgs({{"conv2d", 2}, {"conv3d", 2}, {"linear", 2}}),
      CallFuncArgs({{"linear", 3}}));
  return result;
}

bool isWeightOfConvOrLinear(Value* v) {
  bool result = matchArgPattern(
      v,
      AtenFuncArgs({{"conv2d", 1}, {"conv3d", 1}, {"linear", 1}}),
      CallFuncArgs({{"linear", 2}}));
  return result;
}

Module getObserverModuleFor(Value* v, const QConfig& qconfig) {
  return isWeightOfConvOrLinear(v) ? std::get<1>(qconfig)
                                   : std::get<0>(qconfig);
}

ModuleMethodVector InsertObserversHelper::getInvokedMethods(
    Module& module,
    const std::string& method_name) {
  ModuleMethodVector invoked_methods;
  Method method = module.get_method(method_name);
  auto graph = method.graph();

  std::stack<Block*> blocks_to_visit;
  blocks_to_visit.push(graph->block());
  while (!blocks_to_visit.empty()) {
    Block* b = blocks_to_visit.top();
    blocks_to_visit.pop();
    for (Node* n : b->nodes()) {
      // Skip observer nodes
      if (observer_nodes_.count(n)) {
        continue;
      }
      if (n->kind() == prim::CallMethod) {
        invoked_methods.push_back(std::make_pair(
            getInvokedModule(module, n, graph->inputs()[0]), n->s(attr::name)));
      }

      for (Block* subblock : n->blocks()) {
        blocks_to_visit.push(subblock);
      }
    }
  }
  return invoked_methods;
}

void InsertObserversHelper::insertObserverFor(
    Value* v,
    Module& module,
    const Module& observer_module,
    NameModuleVector& observer_name_and_modules) {
  if (observed_values_.count(v)) {
    return;
  }
  Module observer = observer_module.clone_instance();
  std::string observer_name = "_observer_" + c10::to_string(uid_++);
  while (module.hasattr(observer_name)) {
    observer_name = "_observer_" + c10::to_string(uid_++);
  }
  module.register_module(observer_name, observer);
  observer_name_and_modules.push_back(std::make_pair(observer_name, observer));

  auto* g = v->owningGraph();
  // Get handle of observer module
  Node* observer_instance =
      g->createGetAttr(g->inputs()[0], observer_name)->insertAfter(v->node());
  observer_instance->output()->setDebugName(observer_name);

  {
    WithInsertPoint guard(observer_instance->next());
    // Match arguments to types of observer's arguments
    MatchedSchema forward_matched_schema = matchSchema(
        observer.get_method("forward").function().getSchema(),
        v->node()->sourceRange(),
        *g,
        {observer_instance->output(), v},
        {});
    // Insert call to observer's forward
    Node* call = g->insertMethodCall("forward", forward_matched_schema)->node();
    call->output()->copyMetadata(v);

    // Replace v with the output of observer
    v->replaceAllUsesWith(call->output());
    // The above also replaced the input to `call`, so switch it back to
    // the correct value
    call->replaceInput(1, v);
    observer_nodes_.emplace(call);
    observed_values_.insert(call->output());
  }
}

void InsertObserversHelper::delayObservingValuesInPattern(
    Graph& graph,
    const PatternInfo& pattern) {
  const Graph& pattern_graph = *pattern.pattern_graph;
  const std::unordered_map<std::string, Value*>& vmap = pattern.vmap;

  const auto& matches = findPatternMatches(pattern_graph, graph);
  for (const auto& match : matches) {
    auto first_output = match.values_map.at(vmap.at("first_output"));
    auto second_output = match.values_map.at(vmap.at("second_output"));
    GRAPH_DEBUG(
        "Delay observation for value in function pattern:",
        first_output->debugName(),
        " to ",
        second_output->debugName());
    delay_observation_map_[first_output] = second_output;
  }
}

void InsertObserversHelper::addValuesToDelayObservation(
    const Module& module,
    const std::string& method_name) {
  Method method = module.get_method(method_name);
  auto graph = method.graph();

  for (const auto& pattern : delay_patterns) {
    delayObservingValuesInPattern(*graph, pattern);
  }
}

void InsertObserversHelper::fillPassThroughValueMap(
    const std::shared_ptr<Graph>& graph) {
  std::stack<Block*> blocks_to_visit;
  blocks_to_visit.push(graph->block());
  while (!blocks_to_visit.empty()) {
    Block* b = blocks_to_visit.top();
    blocks_to_visit.pop();
    for (Node* n : b->nodes()) {
      if (userDefinedCallFunction(n)) {
        auto g = getCallFunctionGraph(n);
        blocks_to_visit.push(g->block());
      }
      for (auto* output : n->outputs()) {
        for (auto* input : getPassThroughInputs(output)) {
          pass_through_value_map_[output].push_back(input);
        }
      }
      for (Block* subblock : n->blocks()) {
        blocks_to_visit.push(subblock);
      }
    }
  }
}

void InsertObserversHelper::fillBoundaryValueMap(
    Module& module,
    const std::string& method_name) {
  auto graph = module.get_method(method_name).graph();
  std::stack<Block*> blocks_to_visit;
  blocks_to_visit.push(graph->block());
  auto* self = graph->inputs()[0];
  while (!blocks_to_visit.empty()) {
    Block* b = blocks_to_visit.top();
    blocks_to_visit.pop();
    for (Node* n : b->nodes()) {
      if (n->kind() == prim::CallMethod || userDefinedCallFunction(n)) {
        std::shared_ptr<Graph> g;
        // offset of input for the caller node, since the first
        // input of CallFunction is the function node and the graph
        // for CallFunction start with actual input
        size_t input_offset;
        if (n->kind() == prim::CallMethod) {
          auto m = getInvokedModule(module, n, self);
          g = m.get_method(n->s(attr::name)).graph();
          input_offset = 0;
        } else {
          g = getCallFunctionGraph(n);
          input_offset = 1;
        }
        // add mapping from callsite value to value in called graph
        for (auto i = 0U; i < g->outputs().size(); ++i) {
          auto* return_val = g->outputs()[i];
          boundary_value_map_[n->output(i)].insert(return_val);
        }
        for (auto i = 0U; i < g->inputs().size(); ++i) {
          auto caller_input_index = i + input_offset;
          auto* caller_input = n->input(caller_input_index);
          auto* input_val = g->inputs()[i];
          boundary_value_map_[caller_input].insert(input_val);
        }
      } else if (n->kind() == prim::If) {
        for (Block* subblock : n->blocks()) {
          blocks_to_visit.push(subblock);
          for (Value* v : n->outputs()) {
            boundary_value_map_[v].insert(subblock->outputs()[v->offset()]);
          }
        }
      } else {
        for (Block* subblock : n->blocks()) {
          blocks_to_visit.push(subblock);
        }
      }
    }
  }
}

void InsertObserversHelper::setDynamicFlag(bool is_dynamic_) {
  is_dynamic = is_dynamic_;
}

void InsertObserversHelper::preprocess(
    Module& module,
    const std::string& method_name) {
  Method method = module.get_method(method_name);
  auto graph = method.graph();
  // TODO: remove constant prop, add separate graph
  // cleanup step before insert observers
  // To cleanup traced graph
  ConstantPooling(graph);
  ConstantPropagation(graph);
  // must do constant propagation first before replacement
  replaceConvolutionWithConv2d(graph);
  // fuse decomposed linear into aten::linear
  FuseLinear(graph);

  addValuesToDelayObservation(module, method_name);
  fillValueObserverMap(module, method_name);
  fillBoundaryValueMap(module, method_name);
  fillPassThroughValueMap(graph);

  for (auto& invoked_method : getInvokedMethods(module, method_name)) {
    auto& invoked_module = std::get<0>(invoked_method);
    const auto& invoked_method_name = std::get<1>(invoked_method);
    preprocess(invoked_module, invoked_method_name);
  }
}

// TODO: remove this as a class method
bool InsertObserversHelper::valueNeedsToBeQuantized(Value* v) {
  if (isBiasOfConvOrLinear(v) ||
      !(v->type()->isSubtypeOf(TensorType::get()) ||
        v->type()->isSubtypeOf(ListType::ofTensors()))) {
    return false;
  }
  // For dynamic quantization we only insert observers at the input
  // of the quantizable function.
  if (!is_dynamic) {
    // Check whether producer is quantizable
    if (mayRequireObservation(v) && nodeQuantizable(v->node())) {
      return true;
    }
  }
  // Check whether user is quantizable
  for (const auto& use : v->uses()) {
    if (nodeQuantizable(use.user)) {
      return true;
    }
  }
  return false;
}

void InsertObserversHelper::fillValueObserverMap(
    Module& module,
    const std::string& method_name) {
  Method method = module.get_method(method_name);
  auto graph = method.graph();

  if (visited_graph_of_observer_map_.count(graph.get())) {
    return;
  }
  visited_graph_of_observer_map_.insert(graph.get());

  std::stack<Block*> blocks_to_visit;
  auto qconfig_opt = module_qconfig_map_.at(module._ivalue());
  if (!qconfig_opt) {
    return;
  }
  auto qconfig = *qconfig_opt;

  for (auto* v : graph->inputs()) {
    if (valueNeedsToBeQuantized(v)) {
      observer_for_value_[v] = getObserverModuleFor(v, qconfig);
    }
  }

  blocks_to_visit.push(graph->block());
  while (!blocks_to_visit.empty()) {
    Block* b = blocks_to_visit.top();
    blocks_to_visit.pop();
    for (Node* n : b->nodes()) {
      for (Value* v : n->outputs()) {
        if (valueNeedsToBeQuantized(v)) {
          observer_for_value_[v] = getObserverModuleFor(v, qconfig);
        }
      }

      for (Block* subblock : n->blocks()) {
        blocks_to_visit.push(subblock);
      }
    }
  }
}

c10::optional<Module> InsertObserversHelper::getObserverFor(Value* v) {
  if (observer_for_value_.count(v)) {
    auto observer = observer_for_value_.at(v);
    return observer;
  }
  c10::optional<Module> result;
  if (boundary_value_map_.count(v)) {
    for (Value* next : boundary_value_map_.at(v)) {
      auto observer_opt = getObserverFor(next);
      if (observer_opt) {
        // Need to make sure all values are
        // configured with same observer
        if (result) {
          TORCH_CHECK(
              *observer_opt == *result,
              "Expecting all values in the graph only configured with one observer");
        } else {
          result = observer_opt;
        }
      }
    }
  }
  return result;
}

std::tuple<OptionalModuleVector, OptionalModuleVector, std::vector<size_t>>
InsertObserversHelper::insertObservers(
    Module& module,
    const std::string& method_name,
    bool is_entry_point,
    std::unordered_set<Value*> graph_observed_values) {
  auto graph = module.get_method(method_name).graph();
  return insertObserversFor(
      graph->block(), module, graph_observed_values, is_entry_point);
}

void InsertObserversHelper::recordObserved(
    Value* v,
    Module observer_module,
    std::unordered_map<Value*, Module>& values_to_observe,
    std::unordered_set<Value*>& block_observed_values) {
  Value* to_observe = v;
  if (delay_observation_map_.count(v)) {
    to_observe = delay_observation_map_.at(v);
  }
  values_to_observe[to_observe] = observer_module;
  block_observed_values.insert(to_observe);
}

std::tuple<OptionalModuleVector, OptionalModuleVector, std::vector<size_t>>
InsertObserversHelper::insertObserversFor(
    Block* block,
    script::Module& module,
    std::unordered_set<Value*>& block_observed_values,
    bool is_entry_point,
    bool is_user_defined_function) {
  // input/output values, used to skip inserting observers
  // for input and output of the block and the owning graph,
  // we have to insert the observers at call site because
  // the graph itself can be shared
  std::unordered_set<Value*> inputs_outputs;
  // list of observer modules for input values
  std::vector<c10::optional<Module>> block_input_observers;
  // list of observer modules for output values
  std::vector<c10::optional<Module>> block_output_observers;

  // if the current block is the block for entry point graph(the forward graph
  // of the top level module), we can insert observers in the block directly
  if (!is_entry_point) {
    auto* graph = block->owningGraph();
    // graph inputs/outputs
    for (auto list : {graph->inputs(), graph->outputs()}) {
      for (auto* v : list) {
        inputs_outputs.insert(v);
      }
    }
    // block outputs
    for (auto* v : block->outputs()) {
      inputs_outputs.insert(v);
    }

    for (auto* v : block->inputs()) {
      block_input_observers.push_back(getObserverFor(v));
    }

    for (auto* v : block->outputs()) {
      block_output_observers.push_back(getObserverFor(v));
    }
  }

  // This means the block is been processed before, we just
  // need to attach observer modules and construct the information
  // needed by call site here
  bool visited = block_observer_map_.count(block);
  if (visited) {
    // instance clone of observer module and setAttr
    for (const auto& observer_attrs : block_observer_map_.at(block)) {
      const auto& name = std::get<0>(observer_attrs);
      const auto& observer = std::get<1>(observer_attrs);
      module._ivalue()->setAttr(name, observer.clone_instance()._ivalue());
    }
  }
  // NB: Why do we need to process the graph even if it's visited?
  // Reason is `graph_observed_values` can
  // change depending on where the method is called, and
  // outputs that's been observed(third item of the returned result)
  // can change depending on that, so for each graph we'll need to go through
  // the whole process of inserting observers

  std::stack<Block*> blocks_to_visit;
  blocks_to_visit.push(block);
  auto* self = block->owningGraph()->inputs()[0];
  // We first construct a map from value to the module, then
  // insert observers for them later, this is to avoid interference
  // of the inserted observers with the analysis to decide where
  // to insert observers, also we only insert observers for
  // "intermediate values" that is not the input/output of the
  // graph
  std::unordered_map<Value*, Module> values_to_observe;

  for (auto* v : block->inputs()) {
    if (!inputs_outputs.count(v) && !values_to_observe.count(v)) {
      if (auto observer_opt = getObserverFor(v)) {
        recordObserved(
            v, *observer_opt, values_to_observe, block_observed_values);
      }
    }
  }
  while (!blocks_to_visit.empty()) {
    Block* b = blocks_to_visit.top();
    blocks_to_visit.pop();
    for (Node* n : b->nodes()) {
      if (observer_nodes_.count(n)) {
        continue;
      }
      if (n->kind() == prim::CallMethod || userDefinedCallFunction(n)) {
        script::Module m;
        std::shared_ptr<Graph> g;
        size_t input_offset;
        bool is_udf_for_subblock = is_user_defined_function;
        if (n->kind() == prim::CallMethod) {
          m = getInvokedModule(module, n, self);
          g = m.get_method(n->s(attr::name)).graph();
          input_offset = 0;
        } else { // CallFunction
          m = module;
          g = getCallFunctionGraph(n);
          input_offset = 1;
          is_udf_for_subblock = true;
        }

        std::unordered_set<Value*> callee_observed_inputs;
        for (auto i = 0U; i < g->inputs().size(); ++i) {
          auto* node_input = n->input(i + input_offset);
          if (isObserved(node_input, block_observed_values)) {
            callee_observed_inputs.insert(g->inputs()[i]);
          }
        }
        auto* subblock = g->block();
        auto info_from_callee = insertObserversFor(
            subblock, m, callee_observed_inputs, false, is_udf_for_subblock);
        auto input_observers = std::get<0>(info_from_callee);
        auto output_observers = std::get<1>(info_from_callee);
        auto callee_observed_outputs = std::get<2>(info_from_callee);
        for (auto idx : callee_observed_outputs) {
          block_observed_values.insert(n->outputs()[idx]);
        }
        for (auto i = 0U; i < g->inputs().size(); ++i) {
          auto* node_input = n->input(i + input_offset);
          if (input_observers[i] && !inputs_outputs.count(node_input) &&
              !isObserved(node_input, block_observed_values)) {
            recordObserved(
                node_input,
                *input_observers[i],
                values_to_observe,
                block_observed_values);
          }
        }
        for (auto i = 0U; i < n->outputs().size(); ++i) {
          if (output_observers[i] && !inputs_outputs.count(n->output(i)) &&
              !isObserved(n->output(i), block_observed_values)) {
            recordObserved(
                n->output(i),
                *output_observers[i],
                values_to_observe,
                block_observed_values);
          }
        }
      } else if (n->kind() == prim::If) {
        std::vector<size_t> aggregated_observed_outputs;
        std::vector<c10::optional<script::Module>> aggregated_output_observers;
        for (Block* subblock : n->blocks()) {
          // subblock has access to all the values in the scope of prim::If,
          // so subblock_observed_values == block_observed_values
          auto info_from_subblock =
              insertObserversFor(subblock, module, block_observed_values);
          auto output_observers = std::get<1>(info_from_subblock);
          auto subblock_observed_outputs = std::get<2>(info_from_subblock);
          // subblock for prim::If doesn't have inputs
          if (aggregated_observed_outputs.size() > 0) {
            TORCH_CHECK(
                aggregated_observed_outputs == subblock_observed_outputs,
                "quantization doesn't work for the case where branches "
                "of `if` doesn't both return quantized/non-quantized "
                "values");
          } else {
            for (auto idx : subblock_observed_outputs) {
              block_observed_values.insert(n->output(idx));
            }
            aggregated_observed_outputs = subblock_observed_outputs;
          }
          if (aggregated_output_observers.size() > 0) {
            TORCH_CHECK(
                aggregated_output_observers == output_observers,
                "quantization doesn't work for the case where branches "
                "of `if` doesn't both return values quantized the same "
                "way");
          } else {
            for (auto i = 0; i < n->outputs().size(); ++i) {
              if (output_observers[i] && !inputs_outputs.count(n->output(i)) &&
                  !block_observed_values.count(n->output(i)) &&
                  !observed_values_.count(n->output(i))) {
                recordObserved(
                    n->output(i),
                    *output_observers[i],
                    values_to_observe,
                    block_observed_values);
              }
            }
            aggregated_output_observers = output_observers;
          }
        }
      } else {
        for (Value* v : n->outputs()) {
          propagateObservedProperty(v, block_observed_values);
          if (!inputs_outputs.count(v) &&
              !isObserved(v, block_observed_values)) {
            if (auto observer_opt = getObserverFor(v)) {
              recordObserved(
                  v, *observer_opt, values_to_observe, block_observed_values);
            }
          }
        }
        for (Block* subblock : n->blocks()) {
          blocks_to_visit.push(subblock);
        }
      }
    }
  }
  std::vector<size_t> output_idxs;
  for (auto i = 0U; i < block->outputs().size(); ++i) {
    if (isObserved(block->outputs()[i], block_observed_values)) {
      output_idxs.push_back(i);
    }
  }
  if (!visited) {
    NameModuleVector observer_name_and_modules;
    for (const auto& item : values_to_observe) {
      auto* v = item.first;
      auto observer = item.second;
      TORCH_CHECK(
          !is_user_defined_function,
          "Inserting observers for user defined functions is not "
          "supported right now");
      insertObserverFor(v, module, observer, observer_name_and_modules);
    }
    block_observer_map_[block] = observer_name_and_modules;
  }
  return std::make_tuple(
      block_input_observers, block_output_observers, output_idxs);
}

void InsertObserversHelper::propagateObservedProperty(
    Value* output,
    std::unordered_set<Value*>& block_observed_values) {
  if (pass_through_value_map_.count(output)) {
    // since the vector is always non-empty, we will
    // not return the initial value
    bool all_observed = true;
    for (Value* v : pass_through_value_map_.at(output)) {
      all_observed &=
          observed_values_.count(v) || block_observed_values.count(v);
    }
    if (all_observed) {
      // This is to propagate observed property through
      // all ops that doesn't require observation
      block_observed_values.insert(output);
    }
  }
}

void insertDeQuantCall(
    Graph* graph,
    Value* quantized_val,
    Value* original_val,
    const std::vector<Use>& uses) {
  for (size_t i = 0; i < uses.size(); ++i) {
    auto* user = uses[i].user;
    // Insert dequantize node right before use node, because
    // we want to make sure use node and dequantize node reside
    // in the same block so that quant fusion can happen
    WithInsertPoint ins(user);
    Node* dequant = graph->create(Symbol::aten("dequantize"), {quantized_val});
    dequant->output()
        ->setDebugName(
            original_val->debugName() + ".dequant." + c10::guts::to_string(i))
        ->setType(original_val->type());
    user->replaceInputWith(original_val, dequant->output());
    graph->insertNode(dequant);
  }
}

void insertQuantDeQuantCall(
    Value* self,
    Node* observer,
    bool is_per_channel,
    const std::vector<std::string>& qparam_names) {
  Graph* g = observer->owningGraph();
  // Original value that is observed
  Value* v = observer->input(1);

  // Inserting before insert point
  WithInsertPoint ins(v->node()->next());
  std::vector<Value*> inputs = {v};
  // Insert GetAttr nodes for quantization parameters
  for (const auto& qparam_name : qparam_names) {
    inputs.push_back(g->insertGetAttr(self, qparam_name));
  }
  std::string quantize_func;
  if (is_per_channel) {
    quantize_func = "quantize_per_channel";
  } else {
    quantize_func = "quantize_per_tensor";
  }
  Node* quant = g->create(at::Symbol::aten(quantize_func), inputs);
  quant->output()->setDebugName(v->debugName() + ".quant");
  g->insertNode(quant);

  // two passes to insert the dequant for every usage
  // in first pass, identify all the nodes using "v"
  std::vector<Use> uses;
  for (const auto& use : v->uses()) {
    // Skip quant node and observer node (we need to keep
    // observer nodes around since we need them to
    // find the quantization parameters)
    if (use.user != quant && use.user != observer) {
      uses.push_back(use);
    }
  }

  // in second pass, replace the input "v" with dequant output
  insertDeQuantCall(g, quant->output(), v, uses);
}

// find the observer for Value `v` and return the name of the observer
c10::optional<std::string> findObserverName(Value* v) {
  // Note that here we just check for the name of observer, but the ideally
  // we should be comparing the type of observer, this is a temporary
  // work around until data only clone of module.clone is supported.
  Node* n = v->node();
  if (n->kind() == prim::CallMethod && n->s(attr::name) == "forward") {
    auto module_instance = n->inputs().at(0);
    if (module_instance->node()->kind() == prim::GetAttr &&
        module_instance->node()->s(attr::name).find("_observer_") !=
            std::string::npos) {
      return module_instance->node()->s(attr::name);
    }
  }
  return c10::nullopt;
}

c10::QScheme toAffine(c10::QScheme qscheme) {
  switch (qscheme) {
    case c10::kPerTensorAffine:
    case c10::kPerTensorSymmetric:
      return c10::kPerTensorAffine;
    case c10::kPerChannelAffine:
    case c10::kPerChannelSymmetric:
      return c10::kPerChannelAffine;
    default:
      return qscheme;
  }
}

class InsertQuantDeQuantHelper {
 public:
  InsertQuantDeQuantHelper() {}
  void run(Module& module, const std::string& method_name);

  ModuleMethodVector getInvokedMethods(
      Module& module,
      const std::string& method_name);

  // Get quantization parameter map of the given Value in Graph
  // by searching for observer module of the value and extract the
  // quantization parameters from the observer module
  std::tuple<c10::QScheme, QParamVector> getQSchemeAndQParamVector(
      script::Module& module,
      Node* n);
  void checkQScheme(Graph* g, c10::QScheme qscheme) {
    if (qscheme_for_graph_.count(g)) {
      TORCH_CHECK(
          qscheme_for_graph_.at(g) == qscheme ||

              "Quantizing same graph with different types of "
              "QSchemes is not supported.\n",
          " Expecting:",
          c10::toString(qscheme_for_graph_.at(g)),
          " Got:",
          c10::toString(qscheme));
    } else {
      qscheme_for_graph_[g] = toAffine(qscheme);
    }
  }

  c10::optional<Module> findChildModuleToQuantize(
      Module& module,
      Value* child_instance);
  void collectObserverNodesAndValueToQuantize(Module& module, Value*);
  // Cleanup observer nodes from graph and observer modules
  // from module object and ClassType
  void cleanup(Module& module);
  void cleanup(Module& module, Graph* g);
  void quantizeTensors(Module& module, Graph* g, Value* self);

 private:
  std::unordered_map<Graph*, std::vector<std::string>>
      observer_modules_to_remove_;
  // We only remove observer module attributes from type in the
  // first encounter of the graph, after that since the attributes
  // is already removed from the ClassType, we'll use the list of slot index to
  // replay this removal
  std::unordered_map<Graph*, std::vector<int>> removed_observer_slots_;
  std::unordered_map<Graph*, std::vector<Node*>> nodes_to_destroy_;
  // Map from Graph to observer node, we can use observer node to
  // get the information of original value that's been observed and
  // the quantization parameters
  std::unordered_map<Graph*, std::vector<Node*>> observer_nodes_for_graph_;
  // A map from qparam name (e.g. _scale) to the attribute name in
  // the module(e.g. weight_scale_0)
  std::unordered_map<Node*, std::unordered_map<std::string, std::string>>
      qparam_name_map_for_node_;
  // Record qscheme for every graph, this is for checking
  // each graph is only quantized with one type of QScheme
  std::unordered_map<Graph*, c10::QScheme> qscheme_for_graph_;
};

void InsertQuantDeQuantHelper::collectObserverNodesAndValueToQuantize(
    Module& module,
    Value* v) {
  auto* g = v->owningGraph();
  auto observer_name = findObserverName(v);
  if (!observer_name) {
    return;
  }
  observer_modules_to_remove_[g].push_back(observer_name.value());

  Node* observer = v->node();
  TORCH_INTERNAL_ASSERT(
      observer->kind() == prim::CallMethod &&
      observer->s(attr::name) == "forward" &&
      observer->inputs()[0]->node()->kind() == prim::GetAttr &&
      observer->inputs()[0]->node()->s(attr::name) == observer_name);

  // Observer forward call node
  nodes_to_destroy_[g].push_back(observer);
  // GetAttr node for observer module
  nodes_to_destroy_[g].push_back(observer->inputs()[0]->node());
  Value* original_value = observer->input(1);
  v->replaceAllUsesWith(original_value);
  observer_nodes_for_graph_[g].push_back(observer);
}

void InsertQuantDeQuantHelper::cleanup(Module& module) {
  for (auto& method : module.get_methods()) {
    cleanup(module, method.graph().get());
  }
  for (Module m : module.children()) {
    cleanup(m);
  }
}

void InsertQuantDeQuantHelper::cleanup(Module& module, Graph* g) {
  GRAPH_DUMP("Before Remove Observers:", g);
  if (nodes_to_destroy_.count(g)) {
    for (auto& n : nodes_to_destroy_.at(g)) {
      n->removeAllInputs();
    }
    for (auto& n : nodes_to_destroy_.at(g)) {
      n->destroy();
    }
    nodes_to_destroy_.at(g).clear();
  }

  // 1. If we have seen this graph before, this means the observer
  // attributes has been removed from the type(see step 2) but the slot
  // index of these attributes are kept in the list, we'll replay the observer
  // slots removal using these slot indexes
  if (removed_observer_slots_.count(g)) {
    for (auto slot : removed_observer_slots_.at(g)) {
      module._ivalue()->unsafeRemoveSlot(slot);
    }
  }

  // 2. Remove observer modules from last one to first one in order to
  // reduce the time complexity, assuming all the observer modules
  // are added after the existing modules, we'll have complexity of
  // O(N) where N is number of observer modules with this optimization
  if (observer_modules_to_remove_.count(g)) {
    auto& observers = observer_modules_to_remove_.at(g);
    for (int64_t i = observers.size() - 1; i >= 0; --i) {
      auto observer_name = observers[i];
      GRAPH_DEBUG("Trying to remove: ", observer_name);
      if (module.type()->hasAttribute(observer_name)) {
        // We record the slot index here in order to replay the
        // slot removal in other objects that's sharing the ClassType
        // since we're going to remove attribute in the ClassType here
        removed_observer_slots_[g].push_back(
            module.type()->getAttributeSlot(observer_name));
        module._ivalue()->unsafeRemoveAttr(observer_name);
        module.type()->unsafeRemoveAttribute(observer_name);
      }
    }
    observers.clear();
  }
  GRAPH_DUMP("After remove observers :", g);
}

void InsertQuantDeQuantHelper::quantizeTensors(
    Module& module,
    Graph* g,
    Value* self) {
  if (!observer_nodes_for_graph_.count(g)) {
    return;
  }
  for (auto* n : observer_nodes_for_graph_.at(g)) {
    auto* original_value = n->input(1);
    auto tp = getQSchemeAndQParamVector(module, n);
    auto qscheme = std::get<0>(tp);
    auto qparam_map = std::get<1>(tp);
    checkQScheme(g, qscheme);
    std::vector<std::string> qparam_names;
    for (auto& pr : qparam_map) {
      const auto& name = pr.first;
      const auto& qparam = pr.second;
      size_t uid = 0;
      auto qparam_name =
          original_value->debugName() + name + "_" + c10::to_string(uid++);
      while (module.hasattr(qparam_name)) {
        qparam_name =
            original_value->debugName() + name + "_" + c10::to_string(uid++);
      }
      qparam_name_map_for_node_[n][name] = qparam_name;
      module.register_attribute(qparam_name, qparam.type(), qparam);
      qparam_names.push_back(qparam_name);
    }
    insertQuantDeQuantCall(self, n, isPerChannel(qscheme), qparam_names);
  }
}

void checkGetQParamsResult(const IValue& qparams) {
  TORCH_CHECK(
      qparams.isTuple(),
      "`get_qparams` function is expected to return a "
      "Tuple, but got:",
      qparams.tagKind());
  auto tp = qparams.toTuple();
  TORCH_CHECK(
      tp->elements().size() == 2 || tp->elements().size() == 3,
      "`get_qparams` function is expected to return a "
      "Tuple of size 2 or 3, got Tuple of size ",
      tp->elements().size());
  // Expect first two elements of the tuple to be Tensor
  for (size_t i = 0; i < 2; ++i) {
    TORCH_CHECK(
        tp->elements()[i].isTensor(),
        "Element of Tuple is expected to be Tensor, but element ",
        i,
        " has type: ",
        tp->elements()[i].tagKind());
  }
  // Expect the third elements of the tuple to be int
  if (tp->elements().size() == 3) {
    TORCH_CHECK(
        tp->elements()[2].isInt(),
        "Element of Tuple is expected to be int, but element ",
        2,
        " has type: ",
        tp->elements()[2].tagKind());
  }
}

std::tuple<c10::QScheme, QParamVector> InsertQuantDeQuantHelper::
    getQSchemeAndQParamVector(script::Module& module, Node* n) {
  // TODO: refactor findObserverName to take Node* as input
  Value* v = n->output();
  TORCH_INTERNAL_ASSERT(
      v->type()->isSubtypeOf(TensorType::get()),
      "Expected output of observer node to be Tensor");
  auto observer_name = findObserverName(v);
  TORCH_INTERNAL_ASSERT(
      observer_name,
      "getQSchemeAndParamMap expects the corresponding observer for ",
      v->debugName(),
      " exists.");
  auto observer_module = module.attr(observer_name.value()).toModule();
  auto get_qparams = observer_module.get_method("get_qparams");
  IValue result = get_qparams(std::vector<IValue>());
  checkGetQParamsResult(result);
  auto scalar_type = observer_module.attr("dtype");
  TORCH_CHECK(
      scalar_type.toScalarType() != at::ScalarType::Undefined,
      "dtype of observer can't be undefined");
  auto tp = result.toTuple();
  at::Tensor scale = tp->elements()[0].toTensor().to(at::kFloat);
  at::Tensor zero_point = tp->elements()[1].toTensor().to(at::kInt);
  // quantization parameters should appear in the same order as
  // the argument for quantize_per_tensor/quantize_per_channel function
  QParamVector qparams;
  auto qscheme = observer_module.attr("qscheme").toQScheme();
  if (isPerChannel(qscheme)) {
    qparams.push_back(std::make_pair("_scale", scale));
    qparams.push_back(std::make_pair("_zero_point", zero_point));
    qparams.push_back(std::make_pair("_axis", tp->elements()[2].toInt()));
  } else {
    qparams.push_back(std::make_pair("_scale", scale.item<double>()));
    qparams.push_back(
        std::make_pair("_zero_point", zero_point.item<int64_t>()));
  }
  qparams.push_back(std::make_pair("_scalar_type", scalar_type));
  return std::make_tuple(qscheme, qparams);
}

c10::optional<Module> InsertQuantDeQuantHelper::findChildModuleToQuantize(
    Module& module,
    Value* child_instance) {
  TORCH_INTERNAL_ASSERT(
      child_instance->node()->kind() == prim::GetAttr,
      "Child instance should come from GetAttr.");
  auto child_module_name = child_instance->node()->s(attr::name);
  if (child_module_name.find("_observer_") == std::string::npos) {
    return module.attr(child_module_name).toModule();
  }
  return c10::nullopt;
}

ModuleMethodVector InsertQuantDeQuantHelper::getInvokedMethods(
    Module& module,
    const std::string& method_name) {
  auto graph = module.get_method(method_name).graph();

  ModuleMethodVector invoked_methods;
  std::stack<Block*> blocks_to_visit;
  blocks_to_visit.push(graph->block());
  while (!blocks_to_visit.empty()) {
    Block* b = blocks_to_visit.top();
    blocks_to_visit.pop();
    for (Node* n : b->nodes()) {
      if (n->kind() == prim::CallMethod) {
        auto module_instance = n->inputs()[0];
        auto module_method_name = n->s(attr::name);
        c10::optional<Module> m;
        // calling method on self
        if (module_instance == graph->inputs()[0]) {
          m = module;
        } else {
          m = findChildModuleToQuantize(module, module_instance);
        }
        if (m) {
          invoked_methods.push_back({*m, module_method_name});
        }
      }

      for (Block* subblock : n->blocks()) {
        blocks_to_visit.push(subblock);
      }
    }
  }
  return invoked_methods;
}

void InsertQuantDeQuantHelper::run(
    Module& module,
    const std::string& method_name) {
  for (auto& invoked_methods : getInvokedMethods(module, method_name)) {
    auto& invoked_module = std::get<0>(invoked_methods);
    const auto& invoked_method_name = std::get<1>(invoked_methods);
    run(invoked_module, invoked_method_name);
  }

  Method method = module.get_method(method_name);
  auto graph = method.graph();

  // We only need to register new parameters if the graph has
  // been quantized before
  // TODO: dedup this part with code in quantizeTensors
  if (observer_nodes_for_graph_.count(graph.get())) {
    for (auto* n : observer_nodes_for_graph_.at(graph.get())) {
      auto tp = getQSchemeAndQParamVector(module, n);
      checkQScheme(graph.get(), std::get<0>(tp));
      auto qparam_map = std::get<1>(tp);
      TORCH_INTERNAL_ASSERT(
          qparam_name_map_for_node_.count(n),
          "Expected to have a qparam_name_map for node:",
          *n);
      auto qparam_name_map = qparam_name_map_for_node_.at(n);
      for (auto& pr : qparam_map) {
        const auto& name = pr.first;
        const auto& qparam = pr.second;
        module._ivalue()->setAttr(qparam_name_map.at(name), qparam);
      }
    }
    return;
  }

  // prim::Param nodes do not belong to the graph. Hence the Insert
  // point is the beginning of graph node. This also safe guards against
  // observing a potentially mutated value due to some in-place operation
  std::vector<Value*> input_values;
  for (size_t idx = 1; idx < method.num_inputs(); ++idx) {
    auto& v = graph->inputs()[idx];
    if (v->type()->isSubtypeOf(TensorType::get())) {
      input_values.push_back(v);
    }
  }

  std::stack<Block*> blocks_to_visit;
  blocks_to_visit.push(graph->block());
  while (!blocks_to_visit.empty()) {
    Block* b = blocks_to_visit.top();
    blocks_to_visit.pop();
    for (auto it = b->nodes().begin(), end = b->nodes().end(); it != end;) {
      Node* n = *it++;
      for (Value* v : n->outputs()) {
        if (!v->type()->isSubtypeOf(TensorType::get())) {
          continue;
        }
        collectObserverNodesAndValueToQuantize(module, v);
      }

      for (Block* subblock : n->blocks()) {
        blocks_to_visit.push(subblock);
      }
    }
  }

  for (Value* v : input_values) {
    collectObserverNodesAndValueToQuantize(module, v);
  }
  GRAPH_DUMP("Before Quantize Tensors:", graph);
  Value* self = graph->inputs()[0];
  quantizeTensors(module, graph.get(), self);
  GRAPH_DUMP("After Quantize Tensors:", graph);
}

void insertPrepackUnpackForLinear(std::shared_ptr<Graph>& graph) {
  std::string linear_with_quant = R"(
graph(%a_dequant, %w_quant, %b):
        %w_dequant = aten::dequantize(%w_quant)
        %r = aten::linear(%a_dequant, %w_dequant, %b)
        return (%r) )";

  std::string linear_with_quant_prepack = R"(
graph(%a_dequant, %w_quant, %b):
        %packed_params = quantized::linear_prepack(%w_quant, %b)
        %w_quant_unpacked : Tensor, %b_unpacked : Tensor? = quantized::linear_unpack(%packed_params)
        %w_dequant = aten::dequantize(%w_quant_unpacked)
        %r = aten::linear(%a_dequant, %w_dequant, %b_unpacked)
        return (%r) )";

  SubgraphRewriter rewriter;
  rewriter.RegisterRewritePattern(linear_with_quant, linear_with_quant_prepack);
  rewriter.runOnGraph(graph);
}

void insertPrepackUnpackForConv(std::shared_ptr<Graph>& graph) {
  std::string conv2d_with_quant = R"(
graph(%a_dequant, %w_quant, %b, %stride, %padding, %dilation, %groups):
        %w_dequant = aten::dequantize(%w_quant)
        %r = aten::conv2d(%a_dequant, %w_dequant, %b, %stride, %padding, %dilation, %groups)
        return (%r) )";

  std::string conv2d_with_quant_prepack = R"(
graph(%a_dequant, %w_quant, %b, %stride, %padding, %dilation, %groups):
        %packed_params = quantized::conv2d_prepack(%w_quant, %b, %stride, %padding, %dilation, %groups)
        %w_quant_unpacked : Tensor, %b_unpacked : Tensor? = quantized::conv2d_unpack(%packed_params)
        %w_dequant = aten::dequantize(%w_quant_unpacked)
        %r = aten::conv2d(%a_dequant, %w_dequant, %b_unpacked, %stride, %padding, %dilation, %groups)
        return (%r) )";

  std::string conv3d_with_quant = R"(
graph(%a_dequant, %w_quant, %b, %stride, %padding, %dilation, %groups):
        %w_dequant = aten::dequantize(%w_quant)
        %r = aten::conv3d(%a_dequant, %w_dequant, %b, %stride, %padding, %dilation, %groups)
        return (%r) )";

  std::string conv3d_with_quant_prepack = R"(
graph(%a_dequant, %w_quant, %b, %stride, %padding, %dilation, %groups):
        %packed_params = quantized::conv3d_prepack(%w_quant, %b, %stride, %padding, %dilation, %groups)
        %w_quant_unpacked : Tensor, %b_unpacked : Tensor? = quantized::conv3d_unpack(%packed_params)
        %w_dequant = aten::dequantize(%w_quant_unpacked)
        %r = aten::conv3d(%a_dequant, %w_dequant, %b_unpacked, %stride, %padding, %dilation, %groups)
        return (%r) )";

  std::vector<std::vector<std::string>> patterns_and_replacements = {
      {conv2d_with_quant, conv2d_with_quant_prepack},
      {conv3d_with_quant, conv3d_with_quant_prepack}};
  for (const auto& item : patterns_and_replacements) {
    SubgraphRewriter rewriter;
    const auto& pattern = item[0];
    const auto& replacement = item[1];
    rewriter.RegisterRewritePattern(pattern, replacement);
    rewriter.runOnGraph(graph);
  }
}

c10::optional<IValue> toTwoElementIntList(Value* v) {
  auto* n = v->node();
  if (n->kind() == prim::Constant) {
    auto iv = toIValue(v);
    if (iv && iv.value().isIntList() && iv.value().toIntList().size() == 2) {
      return iv;
    }
  }

  if (n->kind() == prim::ListConstruct && n->inputs().size() == 2) {
    auto e0 = toIValue(n->inputs()[0]);
    auto e1 = toIValue(n->inputs()[1]);
    if (!e0 || !e1 || !e0.value().isInt() || !e1.value().isInt()) {
      return c10::nullopt;
    }
    return IValue(c10::List<int64_t>({e0.value().toInt(), e1.value().toInt()}));
  }
  return c10::nullopt;
}

// A helper class to make uses of module unique
class ModuleUseDeduper {
 public:
  ModuleUseDeduper(Module& module) : module_(module) {}
  void dedup() {
    for (auto& method : module_.get_methods()) {
      const auto& graph = method.graph();
      findModuleUses(graph.get());
    }
    dedupModuleUses();
  }

 private:
  // Analyze the code to record information represents
  // uses of the module, which we'll use later to actually perform the dedup
  // operation Please see the comments of member variables of the class for more
  // information
  void findModuleUses(Graph* graph) {
    GRAPH_DUMP("Finding module uses for ", graph);

    std::stack<Block*> blocks_to_visit;
    blocks_to_visit.push(graph->block());
    Value* self = graph->inputs()[0];
    while (!blocks_to_visit.empty()) {
      Block* b = blocks_to_visit.top();
      blocks_to_visit.pop();
      for (Node* n : b->nodes()) {
        for (Block* subblock : n->blocks()) {
          blocks_to_visit.push(subblock);
        }
        if (n->kind() != prim::CallMethod) {
          continue;
        }
        Value* instance = n->inputs()[0];
        // boundary_val is the value we get when we trace back
        // the GetAttr access chain until we hit the input of graph
        // or a node that is not prim::GetAttr
        auto path = getModuleAccessPath(instance, self);

        // path.size() == 0 means we're calling a method
        // on self, we don't need to dedup uses of self
        if (path.size() == 0) {
          continue;
        }
        value_to_path_map_[instance] = path;
        auto m = findChildModule(module_, path);
        // If we fail to insert the module to the unique_modules_ set,
        // which means there are uses of this module before this point,
        // we'll have to rewrite the use
        if (!unique_modules_.insert(m._ivalue()).second) {
          uses_to_rewrite_.push_back(instance);
          GRAPH_DEBUG("Found use to rewrite: ", instance->debugName());
        }
      }
    }
  }

  // Deduplicate module uses given the information we recorded before
  void dedupModuleUses() {
    for (Value* v : uses_to_rewrite_) {
      const auto& path = value_to_path_map_.at(v);
      const auto& m = findChildModule(module_, path);
      // add a clone of the child module to the parent of the duplicated module
      const auto& child_name = addChildModule(module_, m, path);
      TORCH_INTERNAL_ASSERT(v->node()->kind() == prim::GetAttr);
      // change the name in GetAttr call
      auto original_name = v->node()->s(attr::name);
      v->node()->s_(attr::name, child_name);
      GRAPH_UPDATE(
          "Module use dedup: changing use of original module ",
          original_name,
          " to ",
          child_name);
    }
  }

  std::string addChildModule(
      Module& module,
      const Module& child_module,
      const std::vector<std::string>& path) {
    TORCH_INTERNAL_ASSERT(
        path.size() > 0, "path must have at least one element.");
    // Parent module of the leaf child module corresponding to
    // the path
    auto parent_of_leaf = findChildModule(
        module, std::vector<std::string>(path.begin(), path.end() - 1));

    // Original name of the child module
    std::string original_name = path[path.size() - 1];
    int uid = 0;
    std::string child_name = original_name + "_" + c10::to_string(uid++);
    while (parent_of_leaf.hasattr(child_name)) {
      child_name = original_name + "_" + c10::to_string(uid++);
    }
    parent_of_leaf.register_module(child_name, child_module.clone_instance());
    return child_name;
  }

  Module module_;
  // Map from value of module instance to the list of names of submodules
  // starting from the top level module, e.g. ["sub1", "sub2", "relu"]
  // Also this is a cache of calling `getModuleAccessPath` of the value
  std::unordered_map<Value*, std::vector<std::string>> value_to_path_map_;
  // Set of unique modules that are used in the graphs
  std::unordered_set<ModulePtr> unique_modules_;
  // Values that represent the module instance(the use of the module)
  // that we'll need to rewrite as a use of a cloned module
  // instance
  std::vector<Value*> uses_to_rewrite_;
};

struct ConvBNParameters {
  at::Tensor conv_w;
  at::Tensor conv_b;
  at::Tensor bn_rm;
  at::Tensor bn_rv;
  double bn_eps = 0.0;
  at::Tensor bn_w;
  at::Tensor bn_b;
};

static bool hastensor(Module& m, const char* name) {
  return m.hasattr(name) && m.attr(name).isTensor();
}

class FoldConvBatchNorm2dHelper {
 public:
  /**
   * In this step we find all Conv2d - BatchNorm2d patterns in the graph
   * and extract the corresponding parameters for these two modules,
   * and record informations for the modifications of the graph without
   * actually performing these modifications.
   */
  void analyze(Module& module);
  /**
   * In this step we perform all the modifications including
   * setting the attributes for conv module, rewriting values
   * and deleting nodes in the graph
   */
  void transform();

 private:
  bool tryExtractingConvBNParameters(
      Module& conv,
      Module& bn,
      ConvBNParameters& r);

  /**
   * Given the current weight and bias tensors of a Conv2d module and parameters
   * of the BatchNorm2d module we're folding with, compute the updated values
   * for the weight and bias.
   *
   * The function is basically copied from torch/nn/utils/fusion.py
   */
  std::tuple<at::Tensor, at::Tensor> computeUpdatedConvWeightAndBias(
      const ConvBNParameters& p);

  std::unordered_map<ModulePtr, std::tuple<at::Tensor, at::Tensor>>
      conv_module_and_params_;
  std::unordered_map<Graph*, std::vector<std::tuple<std::string, std::string>>>
      conv_bn_names_;
  std::unordered_map<Value*, Value*> rewrite_map_;
  std::vector<Value*> values_to_rewrite_;
  std::unordered_set<Node*> nodes_to_delete_;
};

std::tuple<at::Tensor, at::Tensor> FoldConvBatchNorm2dHelper::
    computeUpdatedConvWeightAndBias(const ConvBNParameters& p) {
  at::Tensor bn_var_rsqrt = at::rsqrt(p.bn_rv + p.bn_eps);
  at::Tensor new_w = p.conv_w * (p.bn_w * bn_var_rsqrt).reshape({-1, 1, 1, 1});
  at::Tensor new_b = (p.conv_b - p.bn_rm) * bn_var_rsqrt * p.bn_w + p.bn_b;
  return std::make_tuple(new_w, new_b);
}

bool extractOptionalBNParams(const script::Module& bn, ConvBNParameters& r) {
  auto bn_forward = bn.get_method("forward");
  auto graph = bn_forward.graph();
  const PatternInfo& pattern_bn = PatternInfo::parse_from_str(R"(
      graph(%a, %weight, %bias, %running_mean, %running_var,
          %training, %momentum, %eps, %cudnn_enabled):
        %bn_out = aten::batch_norm(%a, %weight, %bias, %running_mean,
            %running_var, %training, %momentum, %eps, %cudnn_enabled)
        return (%bn_out) )");
  const Graph& pattern_bn_graph = *pattern_bn.pattern_graph;
  const auto& bn_vmap = pattern_bn.vmap;

  const auto& matches = findPatternMatches(pattern_bn_graph, *graph);

  if (matches.size() > 1) {
    return false;
  }

  if (bn.hasattr("eps")) {
    r.bn_eps = bn.attr("eps").toDouble();
  } else {
    auto optional_eps = toIValue(matches[0].values_map.at(bn_vmap.at("eps")));
    if (!optional_eps) {
      return false;
    }
    r.bn_eps = optional_eps.value().toDouble();
  }
  r.bn_w = at::ones_like(bn.attr("running_mean").toTensor());
  if (bn.hasattr("weight")) {
    if (bn.attr("weight").isTensor()) {
      r.bn_w = bn.attr("weight").toTensor();
    }
  } else {
    auto optional_bn_weight =
        toIValue(matches[0].values_map.at(bn_vmap.at("weight")));
    if (!optional_bn_weight) {
      return false;
    }
    if (optional_bn_weight.value().isTensor()) {
      r.bn_w = optional_bn_weight.value().toTensor();
    }
  }
  r.bn_b = at::zeros_like(bn.attr("running_mean").toTensor());
  if (bn.hasattr("bias")) {
    if (bn.attr("bias").isTensor()) {
      r.bn_b = bn.attr("bias").toTensor();
    }
  } else {
    auto optional_bn_bias =
        toIValue(matches[0].values_map.at(bn_vmap.at("bias")));
    if (!optional_bn_bias) {
      return false;
    }

    if (optional_bn_bias.value().isTensor()) {
      r.bn_b = optional_bn_bias.value().toTensor();
    }
  }
  return true;
}

bool FoldConvBatchNorm2dHelper::tryExtractingConvBNParameters(
    Module& conv,
    Module& bn,
    ConvBNParameters& r) {
  if (!hastensor(conv, "weight") || !conv.hasattr("bias") ||
      !hastensor(bn, "running_mean") || !hastensor(bn, "running_var")) {
    return false;
  }

  r.bn_rm = bn.attr("running_mean").toTensor();
  r.bn_rv = bn.attr("running_var").toTensor();
  if (!extractOptionalBNParams(bn, r)) {
    return false;
  }

  r.conv_w = conv.attr("weight").toTensor();
  r.conv_b = at::zeros_like(r.bn_rm);
  auto bias_opt = conv.attr("bias").toOptional<at::Tensor>();
  if (bias_opt) {
    r.conv_b = *bias_opt;
  }

  return true;
}

void FoldConvBatchNorm2dHelper::analyze(Module& module) {
  // Dot in the ".Conv2d" and ".BatchNorm2d" is an attempt to
  // prevent matching module's whose name might end with Conv2d
  // But are user defined modules.
  const PatternInfo pattern = PatternInfo::parse_from_str(R"IR(
graph(%self, %x):
    %conv_submodule = match::module[name=".Conv2d"](%self)
    %conv_out = prim::CallMethod[name="forward"](%conv_submodule, %x)
    %bn_submodule = match::module[name=".BatchNorm2d"](%self)
    %bn_out = prim::CallMethod[name="forward"](%bn_submodule, %conv_out)
    return (%bn_out))IR");

  const Graph& pattern_graph = *pattern.pattern_graph;
  const auto& vmap = pattern.vmap;
  Value* pattern_conv_out = vmap.at("conv_out");
  Value* pattern_bn_out = vmap.at("bn_out");
  Value* pattern_conv_submodule = vmap.at("conv_submodule");
  Value* pattern_bn_submodule = vmap.at("bn_submodule");
  Node* pattern_conv = pattern_conv_out->node();
  Node* pattern_bn = pattern_bn_out->node();

  // We will put submodules into this worklist and keep processing items from it
  // one by one. We start by just putting the top module there.
  std::stack<Module> worklist({module});
  while (!worklist.empty()) {
    Module current = worklist.top();
    worklist.pop();

    // Queue submodules for processing
    for (const Module& submodule : current.children()) {
      worklist.push(submodule);
    }

    // Process all method of the current module
    for (auto& method : current.get_methods()) {
      GRAPH_DUMP(
          current.type()->name()->name() + "::" + method.name() +
              "() before Conv2d-BatchNorm2d folding",
          method.graph());
      const auto& matches = findPatternMatches(pattern_graph, *method.graph());

      GRAPH_DEBUG("number of Conv2d-BatchNorm2d matches: ", matches.size());
      Graph* g = method.graph().get();
      if (!conv_bn_names_.count(g)) {
        // This is to make sure we don't visit one graph multiple times
        conv_bn_names_[g] = {};
        for (const Match& match : matches) {
          GRAPH_DEBUG("Checking next match...");
          Node* matched_conv = match.nodes_map.at(pattern_conv);
          Node* matched_bn = match.nodes_map.at(pattern_bn);
          Node* matched_conv_submodule =
              match.values_map.at(pattern_conv_submodule)->node();
          Node* matched_bn_submodule =
              match.values_map.at(pattern_bn_submodule)->node();

          TORCH_INTERNAL_ASSERT(
              matched_conv_submodule->kind() == prim::GetAttr);
          TORCH_INTERNAL_ASSERT(matched_bn_submodule->kind() == prim::GetAttr);

          const auto& conv_module_name =
              matched_conv_submodule->s(Symbol::attr("name"));
          const auto& bn_module_name =
              matched_bn_submodule->s(Symbol::attr("name"));

          Module conv_submodule = current.attr(conv_module_name).toModule();
          Module bn_submodule = current.attr(bn_module_name).toModule();

          ConvBNParameters params;
          if (!tryExtractingConvBNParameters(
                  conv_submodule, bn_submodule, params)) {
            GRAPH_DEBUG(
                "Conv and BN modules didn't have all required parameters or attributes...");
            continue;
          }
          conv_bn_names_[g].push_back(
              std::make_tuple(conv_module_name, bn_module_name));
          // We are using a separate vector for saving Values we want to rewrite
          // to make sure that the order in which we perform these
          // transformations is deterministic. Iterating through keys of
          // rewrite_map would result in non-determinism that might not manifest
          // as a bug now, but can bite us later.
          values_to_rewrite_.push_back(matched_bn->output());
          rewrite_map_[matched_bn->output()] = matched_conv->output();
          GRAPH_UPDATE(
              "Rewriting %",
              matched_bn->output()->debugName(),
              " with %",
              matched_conv->output()->debugName());

          nodes_to_delete_.insert(matched_bn);
          nodes_to_delete_.insert(matched_bn_submodule);
          GRAPH_UPDATE("Deleting ", *matched_bn);
          GRAPH_UPDATE("Deleting ", *matched_bn_submodule);

          auto slot = conv_submodule.type()->getAttributeSlot("bias");
          TORCH_CHECK(
              conv_submodule.type()->is_parameter(slot),
              "Expected conv module to have a bias parameter");
        } // matches
      }

      for (const auto& conv_bn : conv_bn_names_.at(g)) {
        Module conv_submodule = current.attr(std::get<0>(conv_bn)).toModule();
        Module bn_submodule = current.attr(std::get<1>(conv_bn)).toModule();

        ConvBNParameters params;
        TORCH_INTERNAL_ASSERT(tryExtractingConvBNParameters(
            conv_submodule, bn_submodule, params));
        auto new_w_b = computeUpdatedConvWeightAndBias(params);
        conv_module_and_params_[conv_submodule._ivalue()] = new_w_b;
      } // conv_bn module
    } // methods
  } // while
}

void FoldConvBatchNorm2dHelper::transform() {
  for (const auto& item : conv_module_and_params_) {
    Module conv(item.first);
    auto w_b = item.second;
    conv.setattr("weight", std::get<0>(w_b));
    conv.setattr("bias", std::get<1>(w_b));
  }

  // Perform planned rewritings
  for (auto v : values_to_rewrite_) {
    v->replaceAllUsesWith(rewrite_map_.at(v));
  }

  // Perform planned deletions
  for (auto n : nodes_to_delete_) {
    n->removeAllInputs();
  }
  for (auto n : nodes_to_delete_) {
    n->destroy();
  }
}

void replaceConv2dBiasWithGetAttr(Module& module) {
  auto graph = module.get_method("forward").graph();
  // Only looks fors _convolution pattern.
  // Thus assumes that tracing will have always gotten rid of aten::conv2d.
  // If it did not, BN folding will fail.
  const PatternInfo& pattern_convolution = PatternInfo::parse_from_str(R"(
      graph(%a, %w, %b, %stride:int[], %padding:int[], %dilation:int[],
          %transposed:bool, %output_padding:int[], %groups:int, %benchmark:bool,
          %deterministic:bool, %cudnn_enabled:bool):
        %conv_out = aten::_convolution(%a, %w, %b, %stride, %padding, %dilation,
            %transposed, %output_padding, %groups, %benchmark, %deterministic, %cudnn_enabled)
        return (%conv_out) )");
  const Graph& pattern_convolution_graph = *pattern_convolution.pattern_graph;
  const auto& convolution_vmap = pattern_convolution.vmap;

  const auto& matches = findPatternMatches(pattern_convolution_graph, *graph);
  for (const auto& match : matches) {
    // We come here only if the bias was not present in the module.
    // In that case, the corresponding graph will not have getAttr("bias")
    // Insert that in the graph.
    // And change _convolution to take the new value.
    auto conv_node =
        match.values_map.at(convolution_vmap.at("conv_out"))->node();
    WithInsertPoint ins(conv_node);
    Value* bias_attr_val = graph->insertGetAttr(graph->inputs()[0], "bias")
                               ->setType(TensorType::get());
    constexpr size_t conv_bias_index = 2;
    conv_node->replaceInput(conv_bias_index, bias_attr_val);
  }
}

void addBiasForConv2dIfNone(Module& module) {
  auto t = module.type()->expect<ClassType>();
  auto real_typename = t->name()->qualifiedName();
  const std::string pattern_name("Conv2d");
  if (real_typename.size() >= pattern_name.size() &&
      (0 ==
       real_typename.compare(
           real_typename.size() - pattern_name.size(),
           pattern_name.size(),
           pattern_name))) {
    if (!t->hasAttribute("bias")) {
      auto optional_tensor_type = OptionalType::create(TensorType::get());
      t->addAttribute("bias", optional_tensor_type, true);
      auto optional_tensor = c10::optional<at::Tensor>();
      module.setattr("bias", optional_tensor);
      replaceConv2dBiasWithGetAttr(module);
    }
  }
  for (Module m : module.children()) {
    addBiasForConv2dIfNone(m);
  }
}

void swapDeQuant(Block* block) {
  auto graph = block->owningGraph();
  for (Node* n : block->nodes()) {
    if (n->kind() == prim::If) {
      for (Block* subblock : n->blocks()) {
        swapDeQuant(subblock);
      }
      if (n->outputs().size() == 0) {
        continue;
      }
      if (n->outputs().size() > 1) {
        // Factoring out dequantize for if blocks with multiple outputs
        // is not supported right now
        continue;
      }
    }
    for (auto* output : n->outputs()) {
      auto inputs = getPassThroughInputs(output);
      if (inputs.size() > 0) {
        bool is_dequantized = true;
        for (auto* input : inputs) {
          // note that we don't need to recursively check for prim::If
          // here because if all inputs of a prim::If is dequantized
          // the dequantize will be factored out before we get to this
          // point
          is_dequantized &= input->node()->kind() == Symbol::aten("dequantize");
        }
        if (!is_dequantized) {
          continue;
        }
        // Delete dequantize node, we have one dequantize
        // for each use of the value
        for (auto* dequantized_val : inputs) {
          auto* dequantize_node = dequantized_val->node();
          TORCH_INTERNAL_ASSERT(
              dequantized_val->uses().size() == 1,
              "Expect to have one dequantize node for each use");
          // Replace useses of dequantized_val with the input of
          // dequantize node
          dequantized_val->replaceAllUsesWith(dequantize_node->inputs()[0]);
          dequantize_node->removeAllInputs();
          dequantize_node->destroy();
        }
        std::vector<Use> uses = output->uses();
        // Insert new dequantize node for each use of the output
        insertDeQuantCall(graph, output, output, uses);
      }
    }
  }
}

} // namespace

TORCH_API Module InsertObservers(
    Module& input_module,
    const std::string& method_name,
    const QConfigDict& qconfig_dict,
    bool inplace,
    bool is_dynamic) {
  ModuleQConfigMap map_before_clone;
  fillQConfigMap(input_module, qconfig_dict, map_before_clone);
  ModuleCloneHelper mh;
  Module module =
      inplace ? input_module : mh.clone(input_module, map_before_clone);
  ModuleQConfigMap module_qconfig_map;
  // Since the types are changed after clone, we need to fill
  // the qconfig map again
  fillQConfigMap(module, qconfig_dict, module_qconfig_map);
  InsertObserversHelper helper(module_qconfig_map);
  helper.setDynamicFlag(is_dynamic);
  helper.preprocess(module, method_name);
  helper.insertObservers(module, method_name, true);
  return module;
}

Module InsertQuantDeQuant(
    Module& input_module,
    const std::string& method_name,
    bool inplace) {
  Module module = inplace ? input_module : input_module.clone();
  InsertQuantDeQuantHelper h;
  h.run(module, method_name);
  h.cleanup(module);
  return module;
}

void FoldQuantNodesIntoInputsOutputs(std::shared_ptr<Graph>& graph) {
  throw std::runtime_error("Pass not implemented yet!");
}

void SwapFunctionalLinear(Module& module) {
  for (auto& method : module.get_methods()) {
    std::shared_ptr<Graph> g = method.graph();
    SwapFunctionalLinear(g);
  }
  for (Module m : module.children()) {
    SwapFunctionalLinear(m);
  }
}

void SwapFunctionalLinear(std::shared_ptr<Graph>& graph) {
  std::string functional_linear = R"(
graph(%linear, %input, %weight, %bias):
  %r = prim::CallFunction(%linear, %input, %weight, %bias)
  return (%r) )";
  std::string aten_linear = R"(
graph(%linear, %input, %weight, %bias):
  %r = aten::linear(%input, %weight, %bias)
  return (%r) )";
  auto filter = [](const Match& match,
                   const std::unordered_map<std::string, Value*>& vmap) {
    const auto& match_vmap = match.values_map;
    auto linear = getValue("linear", match_vmap, vmap);
    auto func_name = getFuncName(linear);
    return func_name == "linear";
  };
  SubgraphRewriter rewriter;
  rewriter.RegisterRewritePattern(functional_linear, aten_linear);
  // TODO: runOnGraph takes const ref?
  rewriter.runOnGraph(graph, filter);
}

void ReplicateQuant(std::shared_ptr<Graph>& graph) {
  std::stack<Block*> blocks_to_visit;
  std::vector<Node*> quant_nodes_to_rewrite;
  blocks_to_visit.push(graph->block());
  while (!blocks_to_visit.empty()) {
    Block* b = blocks_to_visit.top();
    blocks_to_visit.pop();
    for (Node* n : b->nodes()) {
      // find quantize node that quantizes the output of if
      if ((n->kind() == Symbol::aten("quantize_per_tensor") ||
           n->kind() == Symbol::aten("quantize_per_channel")) &&
          n->input(0)->node()->kind() == prim::If) {
        quant_nodes_to_rewrite.push_back(n);
      }
      for (Block* subblock : n->blocks()) {
        blocks_to_visit.push(subblock);
      }
    }
  }
  for (Node* n : quant_nodes_to_rewrite) {
    Node* if_node = n->input(0)->node();
    // move the nodes that produces the quantization parameters before
    // prim::If
    for (auto i = 1; i < n->inputs().size(); ++i) {
      n->input(i)->node()->moveBefore(if_node);
    }
    // replace all uses of the quantized node with the output of if node
    n->output()->replaceAllUsesWith(if_node->output());
    // add quantize nodes to the end of all blocks
    for (Block* if_block : if_node->blocks()) {
      TORCH_CHECK(
          if_block->outputs().size() == 1,
          "replicate quantize only works for `if` node with one output right now");
      // the original return value of the block
      Value* ret_val = if_block->outputs()[0];
      std::vector<Value*> quantize_inputs = n->inputs().vec();
      quantize_inputs[0] = ret_val;
      WithInsertPoint ins(if_block->return_node());
      Node* quant = graph->create(n->kind(), quantize_inputs);
      if_block->replaceOutput(0, quant->output());
      quant->output()->copyMetadata(ret_val);
      graph->insertNode(quant);
    }
  }

  for (Node* n : quant_nodes_to_rewrite) {
    n->removeAllInputs();
  }
  for (Node* n : quant_nodes_to_rewrite) {
    n->destroy();
  }
}

void ReplicateDeQuant(std::shared_ptr<Graph>& graph) {
  std::stack<Block*> blocks_to_visit;
  std::vector<Node*> dequant_nodes_to_rewrite;
  blocks_to_visit.push(graph->block());
  while (!blocks_to_visit.empty()) {
    Block* b = blocks_to_visit.top();
    blocks_to_visit.pop();
    for (Node* n : b->nodes()) {
      if (n->kind() == Symbol::aten("dequantize") &&
          n->output()->uses().size() > 1) {
        dequant_nodes_to_rewrite.push_back(n);
      }
      for (Block* subblock : n->blocks()) {
        blocks_to_visit.push(subblock);
      }
    }
  }
  for (Node* n : dequant_nodes_to_rewrite) {
    auto* quantized_val = n->inputs()[0];
    auto* dequantized_val = n->output();
    // copy uses to vector since value->uses() is a reference
    // and changing the graph will also change the uses() list
    std::vector<Use> uses = dequantized_val->uses();
    insertDeQuantCall(graph.get(), quantized_val, dequantized_val, uses);
  }

  for (Node* n : dequant_nodes_to_rewrite) {
    n->removeAllInputs();
  }
  for (Node* n : dequant_nodes_to_rewrite) {
    n->destroy();
  }
}

// This is the pass to handle ops that does not require observation
// for example: flatten, average_pool, upsample
// This is called after inline and before graph execution
void SwapDeQuant(std::shared_ptr<Graph>& graph) {
  swapDeQuant(graph->block());
}

void QuantFusion(std::shared_ptr<Graph>& graph) {
  for (const auto& info : quant_fusion_pattern_and_replacements()) {
    SubgraphRewriter rewriter;
    rewriter.RegisterRewritePattern(info.pattern, info.replacement);
    rewriter.runOnGraph(graph, info.filter);
  }
}

Module FoldConvBatchNorm2d(const Module& module) {
  FoldConvBatchNorm2dHelper h;
  Module m = module.clone();
  addBiasForConv2dIfNone(m);
  h.analyze(m);
  h.transform();
  return m;
}

void FoldQuantizeCallIntoBuffer(
    Module& module,
    const std::string& method_name) {
  const PatternInfo& pattern = PatternInfo::parse_from_str(R"(
graph(%self, %scale, %zero_point, %dtype):
   %weight = prim::GetAttr[name="weight"](%self)
   %weight_quant = aten::quantize_per_tensor(%weight, %scale, %zero_point, %dtype)
   return (%weight_quant) )");
  const Graph& pattern_graph = *pattern.pattern_graph;
  const auto& vmap = pattern.vmap;

  auto method = module.get_method(method_name);
  auto graph = method.graph();
  const auto& matches = findPatternMatches(pattern_graph, *graph);
  // Extra filter on scale/zero_point/dtype to make sure they are Constant
  auto filter = [](const Match& match,
                   const std::unordered_map<std::string, Value*>& vmap) {
    const auto& match_vmap = match.values_map;
    auto scale_node = match_vmap.at(vmap.at("scale"))->node();
    auto zero_point_node = match_vmap.at(vmap.at("zero_point"))->node();
    auto dtype_node = match_vmap.at(vmap.at("dtype"))->node();
    return scale_node->kind() == prim::Constant &&
        zero_point_node->kind() == prim::Constant &&
        dtype_node->kind() == prim::Constant;
  };
  std::unordered_set<Node*> nodes_to_delete;
  for (const auto& match : matches) {
    if (!filter(match, vmap)) {
      continue;
    }
    auto match_vmap = match.values_map;
    auto float_weight = module.attr("weight").toTensor().data();
    auto scale = toIValue(match_vmap.at(vmap.at("scale"))).value().toDouble();
    auto zero_point =
        toIValue(match_vmap.at(vmap.at("zero_point"))).value().toInt();
    auto dtype =
        toIValue(match_vmap.at(vmap.at("dtype"))).value().toScalarType();
    module.register_buffer(
        "_quantized_weight",
        at::quantize_per_tensor(float_weight, scale, zero_point, dtype));

    // Replace the GetAttr[weight]->quantize_per_tensor sequence
    // with a simple GetAttr[_quantized_weight] node.
    Value* orig_weight = match_vmap.at(vmap.at("weight"));
    Value* orig_weight_quant = match_vmap.at(vmap.at("weight_quant"));

    orig_weight->node()->s_(attr::name, "_quantized_weight");
    orig_weight_quant->replaceAllUsesWith(orig_weight);
    nodes_to_delete.insert(orig_weight_quant->node());
  }

  for (Node* n : nodes_to_delete) {
    n->destroy();
  }
}

void InsertPrepackUnpack(std::shared_ptr<Graph>& graph) {
  insertPrepackUnpackForLinear(graph);
  insertPrepackUnpackForConv(graph);
}

void InsertPrepackUnpack(Module& module) {
  for (auto& method : module.get_methods()) {
    auto graph = method.graph();
    InsertPrepackUnpack(graph);
  }
  for (Module m : module.children()) {
    InsertPrepackUnpack(m);
  }
}

struct FoldPrepackedWeightIntoModuleHelper {
  void run(
      Module& module,
      const std::string& method_name,
      const Module& linear_params_module,
      const Module& conv_params_module) {
    auto method = module.get_method(method_name);
    auto graph = method.graph();
    GRAPH_DUMP("Before FoldPrepackWeightIntoModule: ", graph);

    // (is_conv, is_per_channel, pattern, packed_params_module)
    std::vector<PatternsAndModules> pattern_and_modules = {
        {false, false, linear_prepack_per_tensor, linear_params_module},
        {false, true, linear_prepack_per_channel, linear_params_module},
        {true, false, conv2d_prepack, conv_params_module},
        {true, true, conv2d_prepack_per_channel, conv_params_module}};
    for (const auto& pm : pattern_and_modules) {
      const Graph& pattern_graph = *pm.pattern.pattern_graph;
      const auto& vmap = pm.pattern.vmap;
      const auto& matches = findPatternMatches(pattern_graph, *graph);
      TORCH_INTERNAL_ASSERT(
          matches.size() <= 1, "We only support at most one match right now");
      for (const auto& match : matches) {
        const auto& match_vmap = match.values_map;
        auto w_dtype_opt = getIValue("w_dtype", match_vmap, vmap);
        auto w_scale_opt = getIValue("w_scale", match_vmap, vmap);
        auto w_zero_point_opt = getIValue("w_zero_point", match_vmap, vmap);
        if (!w_dtype_opt || !w_scale_opt || !w_zero_point_opt) {
          GRAPH_DEBUG(
              "dtype, scale or zero_point for weight(",
              getValue("w_dtype", match_vmap, vmap)->debugName(),
              ", ",
              getValue("w_scale", match_vmap, vmap)->debugName(),
              ", ",
              getValue("w_zero_point", match_vmap, vmap)->debugName(),
              ") is not constant, skipping the match.");
          continue;
        }
        auto w_dtype = w_dtype_opt.value().toScalarType();
        auto w = module.attr("weight").toTensor().data();
        at::Tensor w_quant;
        if (pm.is_per_channel) {
          auto w_axis_opt = getIValue("w_axis", match_vmap, vmap);
          if (!w_axis_opt) {
            GRAPH_DEBUG(
                "axis for weight ",
                getValue("w_axis", match_vmap, vmap)->debugName(),
                " is non-constant, skipping the match");
            continue;
          }
          auto w_scale = w_scale_opt.value().toTensor().to(at::kFloat);
          auto w_zero_point = w_zero_point_opt.value().toTensor().to(at::kInt);
          int w_axis = w_axis_opt.value().toInt();
          TORCH_CHECK(
              w_scale.sizes() == w_zero_point.sizes(),
              "scale and zero_point must have the same size");
          w_quant = at::quantize_per_channel(
              w, w_scale, w_zero_point, w_axis, w_dtype);
        } else {
          auto w_scale = w_scale_opt.value().toDouble();
          auto w_zero_point = w_zero_point_opt.value().toInt();
          w_quant = at::quantize_per_tensor(w, w_scale, w_zero_point, w_dtype);
        }
        c10::optional<at::Tensor> b = c10::nullopt;
        if (hastensor(module, "bias")) {
          b = module.attr("bias").toTensor().data();
        }
        Module wrapper_module = pm.packed_params_module.clone();
        auto set_weight_bias = wrapper_module.get_method("set_weight_bias");
        std::string module_name_prefix;
        if (pm.is_conv) {
          module_name_prefix = "_conv_packed_params_module_for_";
          auto stride_opt =
              toTwoElementIntList(getValue("stride", match_vmap, vmap));
          auto padding_opt =
              toTwoElementIntList(getValue("padding", match_vmap, vmap));
          auto dilation_opt =
              toTwoElementIntList(getValue("dilation", match_vmap, vmap));
          auto groups_opt = getIValue("groups", match_vmap, vmap);
          auto set_conv_params = wrapper_module.get_method("set_conv_params");
          if (!stride_opt || !padding_opt || !dilation_opt) {
            GRAPH_DEBUG(
                "Failed to extract two element IntList for stride/padding/dilation, (",
                getValue("stride", match_vmap, vmap)->debugName(),
                ", ",
                getValue("padding", match_vmap, vmap)->debugName(),
                ", ",
                getValue("dilation", match_vmap, vmap)->debugName(),
                ") skipping the match");
            continue;
          }
          set_conv_params(std::vector<IValue>{stride_opt.value(),
                                              padding_opt.value(),
                                              dilation_opt.value(),
                                              groups_opt.value()});
        } else {
          module_name_prefix = "_linear_packed_params_module_for_";
        }
        set_weight_bias(std::vector<IValue>{IValue(w_quant), IValue(b)});
        auto w_quant_val = getValue("w_quant", match_vmap, vmap);
        // unique name for the module based on %w_quant
        int uid = 0;
        auto module_name = module_name_prefix + c10::to_string(uid++);
        while (module.hasattr(module_name)) {
          module_name_prefix + c10::to_string(uid++);
        }
        GRAPH_UPDATE("Adding new module: ", module_name);
        module.register_module(module_name, wrapper_module);

        // Add GetAttr of the packed module
        auto packed_params_val = getValue("packed_params", match_vmap, vmap);
        WithInsertPoint ins(packed_params_val->node());
        // wrapper_module =
        // self.{_conv,_linear}_packed_params_module_for_{unique_id}
        Value* packed_params_module =
            graph->insertGetAttr(graph->inputs()[0], module_name)
                ->setType(wrapper_module.type());
        GRAPH_UPDATE("Adding GetAttr node for the wrapper module");

        // packed_params = wrapper_module._packed_params
        Value* packed_params_from_attr =
            graph->insertGetAttr(packed_params_module, "_packed_params");
        GRAPH_UPDATE(
            "Adding GetAttr node for _packed_params: ",
            packed_params_from_attr->debugName());
        packed_params_val->replaceAllUsesWith(packed_params_from_attr);

        // Delete nodes
        std::vector<Node*> nodes_to_delete = {w_quant_val->node(),
                                              packed_params_val->node()};
        for (auto n : nodes_to_delete) {
          n->removeAllInputs();
        }
        for (auto n : nodes_to_delete) {
          GRAPH_UPDATE("Deleting node: ", n);
          n->destroy();
        }
      }
    }
  }

  void run(
      Module& module,
      const Module& linear_params_module,
      const Module& conv_params_module) {
    for (auto& method : module.get_methods()) {
      run(module, method.name(), linear_params_module, conv_params_module);
    }
    for (Module m : module.children()) {
      run(m, linear_params_module, conv_params_module);
    }
  }

  const PatternInfo linear_prepack_per_tensor = PatternInfo::parse_from_str(R"(
graph(%a_dequant, %w, %b, %w_scale, %w_zero_point, %w_dtype):
        %w_quant = aten::quantize_per_tensor(%w, %w_scale, %w_zero_point, %w_dtype)
        %packed_params = quantized::linear_prepack(%w_quant, %b)
        return (%packed_params) )");

  const PatternInfo linear_prepack_per_channel = PatternInfo::parse_from_str(R"(
graph(%a_dequant, %w, %b, %w_scale, %w_zero_point, %w_axis, %w_dtype):
        %w_quant = aten::quantize_per_channel(%w, %w_scale, %w_zero_point, %w_axis, %w_dtype)
        %packed_params = quantized::linear_prepack(%w_quant, %b)
        return (%packed_params) )");

  const PatternInfo conv2d_prepack = PatternInfo::parse_from_str(R"(
graph(%a_dequant, %w, %b, %w_scale, %w_zero_point, %w_dtype, %stride, %padding, %dilation, %groups):
        %w_quant = aten::quantize_per_tensor(%w, %w_scale, %w_zero_point, %w_dtype)
        %packed_params = quantized::conv2d_prepack(%w_quant, %b, %stride, %padding, %dilation, %groups)
        return (%packed_params) )");

  const PatternInfo conv2d_prepack_per_channel = PatternInfo::parse_from_str(R"(
graph(%a_dequant, %w, %b, %w_scale, %w_zero_point, %w_axis, %w_dtype, %stride, %padding, %dilation, %groups):
        %w_quant = aten::quantize_per_channel(%w, %w_scale, %w_zero_point, %w_axis, %w_dtype)
        %packed_params = quantized::conv2d_prepack(%w_quant, %b, %stride, %padding, %dilation, %groups)
        return (%packed_params) )");
};

void FoldPrepackedWeightIntoModule(
    Module& module,
    const Module& linear_params_module,
    const Module& conv_params_module) {
  FoldPrepackedWeightIntoModuleHelper h;
  h.run(module, linear_params_module, conv_params_module);
}

void DedupModuleUses(Module& module) {
  ModuleUseDeduper d(module);
  d.dedup();
}

void FoldQuantizedPrepackingOps(Module& module) {
  auto filter_fn = [](const Node* n) -> bool {
    return (
        (n->kind() == Symbol::fromQualString("quantized::linear_prepack")) ||
        n->kind() == Symbol::fromQualString("quantized::conv2d_prepack") ||
        n->kind() == Symbol::fromQualString("quantized::conv3d_prepack"));
  };
  PrePackingOpsFolder(module, filter_fn, "quantized");
}

script::Module Finalize(script::Module& module) {
  SwapFunctionalLinear(module);
  auto graph = module.get_method("forward").graph();
  Inline(*graph);
  ConstantPropagation(graph);
  ReplicateQuant(graph);
  ReplicateDeQuant(graph);
  SwapDeQuant(graph);
  InsertPrepackUnpack(graph);
  ConstantPropagation(graph);
  QuantFusion(graph);
  auto frozen = freeze_module(module);
  FoldQuantizedPrepackingOps(frozen);
  return frozen;
}

} // namespace jit
} // namespace torch<|MERGE_RESOLUTION|>--- conflicted
+++ resolved
@@ -222,13 +222,8 @@
           // We don't have call functions
           // after inline
           /* call_funcs = */ {},
-<<<<<<< HEAD
           /* aten_funcs = */ _single_input_general_aten_funcs) ||
-      n->kind() == Symbol::aten("sort") && v->offset() == 0) {
-=======
-          /* aten_funcs = */ single_input_aten_funcs) ||
       (n->kind() == Symbol::aten("sort") && v->offset() == 0)) {
->>>>>>> b811260b
     return {n->input(0)};
   } else if (n->kind() == prim::If && n->outputs().size() == 1) {
     std::vector<Value*> inputs;
