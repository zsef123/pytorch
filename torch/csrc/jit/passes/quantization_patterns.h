#pragma once

#include <string>
#include <unordered_map>
#include <torch/csrc/jit/ir/ir.h>
#include <torch/csrc/jit/ir/subgraph_matcher.h>
#include <torch/csrc/jit/passes/subgraph_rewrite.h>

namespace torch {
namespace jit {

<<<<<<< HEAD
struct QuantFusionInfo {
  std::string quantized_op_name;
  std::string pattern;
  std::string replacement;
  std::function<bool(const Match&, const std::unordered_map<std::string, Value*>&)> filter = [](const Match&, const std::unordered_map<std::string, Value*>&) {
     return true;
  };
};

std::vector<QuantFusionInfo> quant_fusion_pattern_and_replacements() {
=======
std::unordered_map<std::string, std::string>
quant_fusion_pattern_and_replacements() {
>>>>>>> 5c6c5897
  std::string conv2d = R"(
graph(%a_quant, %packed_params, %r_scale, %r_zero_point, %r_dtype, %stride, %padding, %dilation, %groups):
        %a_dequant = aten::dequantize(%a_quant)
        %w_quant : Tensor, %b : Tensor? = quantized::conv2d_unpack(%packed_params)
        %w_dequant = aten::dequantize(%w_quant)
        %r = aten::conv2d(%a_dequant, %w_dequant, %b, %stride, %padding, %dilation, %groups)
        %r_quant = aten::quantize_per_tensor(%r, %r_scale, %r_zero_point, %r_dtype)
        return (%r_quant) )";

  std::string quantized_conv2d = R"(
graph(%a_quant, %packed_params, %r_scale, %r_zero_point, %r_dtype, %stride, %padding, %dilation, %groups):
        %r_quant = quantized::conv2d(%a_quant, %packed_params, %stride, %padding, %dilation, %groups, %r_scale, %r_zero_point)
        return (%r_quant) )";

  std::string addmm = R"(
graph(%packed_params, %a_quant, %r_scale, %r_zero_point, %r_dtype, %4):
        %a_dequant = aten::dequantize(%a_quant)
        %w_quant : Tensor, %b : Tensor? = quantized::linear_unpack(%packed_params)
        %w_dequant = aten::dequantize(%w_quant)
        %w_dequant_t = aten::t(%w_dequant)
        %r = aten::addmm(%b, %a_dequant, %w_dequant_t, %4, %4)
        %r_quant = aten::quantize_per_tensor(%r, %r_scale, %r_zero_point, %r_dtype)
        return (%r_quant) )";

  std::string matmul_with_bias = R"(
graph(%packed_params, %a_quant, %r_scale, %r_zero_point, %r_dtype, %4):
        %a_dequant = aten::dequantize(%a_quant)
        %w_quant : Tensor, %b : Tensor? = quantized::linear_unpack(%packed_params)
        %w_dequant = aten::dequantize(%w_quant)
        %w_dequant_t = aten::t(%w_dequant)
        %output = aten::matmul(%a_dequant, %w_dequant_t)
        %r = aten::add_(%output, %b, %4)
        %r_quant = aten::quantize_per_tensor(%r, %r_scale, %r_zero_point, %r_dtype)
        return (%r_quant) )";

  std::string quantized_linear = R"(
graph(%packed_params, %a_quant, %r_scale, %r_zero_point, %r_dtype, %4):
        %r = quantized::linear(%a_quant, %packed_params, %r_scale, %r_zero_point)
        return (%r) )";

  std::string matmul_no_bias = R"(
graph(%packed_params, %a_quant, %r_scale, %r_zero_point, %r_dtype):
        %a_dequant = aten::dequantize(%a_quant)
        %w_quant : Tensor, %b : Tensor? = quantized::linear_unpack(%packed_params)
        %w_dequant = aten::dequantize(%w_quant)
        %w_dequant_t = aten::t(%w_dequant)
        %r = aten::matmul(%a_dequant, %w_dequant_t)
        %r_quant = aten::quantize_per_tensor(%r, %r_scale, %r_zero_point, %r_dtype)
        return (%r_quant) )";

  std::string quantized_linear_no_bias = R"(
graph(%packed_params, %a_quant, %r_scale, %r_zero_point, %r_dtype):
        %r = quantized::linear(%a_quant, %packed_params, %r_scale, %r_zero_point)
        return (%r) )";

  std::string conv2d_relu = R"(
graph(%a_quant, %packed_params, %r_scale, %r_zero_point, %r_dtype, %stride, %padding, %dilation, %groups):
        %a_dequant = aten::dequantize(%a_quant)
        %w_quant : Tensor, %b : Tensor? = quantized::conv2d_unpack(%packed_params)
        %w_dequant = aten::dequantize(%w_quant)
        %conv_out = aten::conv2d(%a_dequant, %w_dequant, %b, %stride, %padding, %dilation, %groups)
        %r = aten::relu(%conv_out)
        %r_quant = aten::quantize_per_tensor(%r, %r_scale, %r_zero_point, %r_dtype)
        return (%r_quant) )";

  std::string conv2d_inplace_relu = R"(
graph(%a_quant, %packed_params, %r_scale, %r_zero_point, %r_dtype, %stride, %padding, %dilation, %groups):
        %a_dequant = aten::dequantize(%a_quant)
        %w_quant : Tensor, %b : Tensor? = quantized::conv2d_unpack(%packed_params)
        %w_dequant = aten::dequantize(%w_quant)
        %conv_out = aten::conv2d(%a_dequant, %w_dequant, %b, %stride, %padding, %dilation, %groups)
        %r = aten::relu_(%conv_out)
        %r_quant = aten::quantize_per_tensor(%r, %r_scale, %r_zero_point, %r_dtype)
        return (%r_quant) )";

  std::string quantized_conv2d_relu = R"(
graph(%a_quant, %packed_params, %r_scale, %r_zero_point, %r_dtype, %stride, %padding, %dilation, %groups):
        %r_quant = quantized::conv2d_relu(%a_quant, %packed_params, %stride, %padding, %dilation, %groups, %r_scale, %r_zero_point)
        return (%r_quant) )";

  std::string add_relu = R"(
graph(%a_quant, %b_quant, %scale, %zero_point, %dtype):
         %alpha = prim::Constant[value=1]()
         %a_dequant = aten::dequantize(%a_quant)
         %b_dequant = aten::dequantize(%b_quant)
         %r_add = aten::add_(%a_dequant, %b_dequant, %alpha)
         %r_relu = aten::relu(%r_add)
         %r = aten::quantize_per_tensor(%r_relu, %scale, %zero_point, %dtype)
         return (%r) )";

  std::string add_inplace_relu = R"(
graph(%a_quant, %b_quant, %scale, %zero_point, %dtype):
         %alpha = prim::Constant[value=1]()
         %a_dequant = aten::dequantize(%a_quant)
         %b_dequant = aten::dequantize(%b_quant)
         %r_add = aten::add_(%a_dequant, %b_dequant, %alpha)
         %r_relu = aten::relu_(%r_add)
         %r = aten::quantize_per_tensor(%r_relu, %scale, %zero_point, %dtype)
         return (%r) )";

  std::string quantized_add_relu = R"(
graph(%a_quant, %b_quant, %scale, %zero_point, %dtype):
         %r = quantized::add_relu(%a_quant, %b_quant, %scale, %zero_point)
         return (%r) )";

  std::string aten_linear = R"(
graph(%packed_params, %a_quant, %r_scale, %r_zero_point, %r_dtype):
        %a_dequant = aten::dequantize(%a_quant)
        %w_quant : Tensor, %b : Tensor? = quantized::linear_unpack(%packed_params)
        %w_dequant = aten::dequantize(%w_quant)
        %r = aten::linear(%a_dequant, %w_dequant, %b)
        %r_quant = aten::quantize_per_tensor(%r, %r_scale, %r_zero_point, %r_dtype)
        return (%r_quant) )";

  std::string quantized_aten_linear = R"(
graph(%packed_params, %a_quant, %r_scale, %r_zero_point, %r_dtype):
        %r = quantized::linear(%a_quant, %packed_params, %r_scale, %r_zero_point)
        return (%r) )";

  std::string cat = R"(
graph(%input_quant, %dim, %r_scale, %r_zero_point, %r_dtype):
        %input_dequant = aten::dequantize(%input_quant)
        %r = aten::cat(%input_dequant, %dim)
        %r_quant = aten::quantize_per_tensor(%r, %r_scale, %r_zero_point, %r_dtype)
        return (%r_quant) )";

  std::string quantized_cat = R"(
graph(%input_quant, %dim, %r_scale, %r_zero_point, %r_dtype):
         %r_quant = quantized::cat(%input_quant, %dim, %r_scale, %r_zero_point)
         return (%r_quant) )";

  std::string add = R"(
graph(%a_quant, %b_quant, %alpha, %scale, %zero_point, %dtype):
         %a_dequant = aten::dequantize(%a_quant)
         %b_dequant = aten::dequantize(%b_quant)
         %r_add = aten::add(%a_dequant, %b_dequant, %alpha)
         %r = aten::quantize_per_tensor(%r_add, %scale, %zero_point, %dtype)
         return (%r) )";

  // TODO: add %dtype after when https://github.com/pytorch/pytorch/issues/34351
  // is fixed
  // TODO: add filter for %alpha
  std::string quantized_add = R"(
graph(%a_quant, %b_quant, %alpha, %scale, %zero_point, %dtype):
         %r_add = quantized::add(%a_quant, %b_quant, %scale, %zero_point)
         return (%r_add) )";

  std::string inplace_add = R"(
graph(%a_quant, %b_quant, %alpha, %scale, %zero_point, %dtype):
         %a_dequant = aten::dequantize(%a_quant)
         %b_dequant = aten::dequantize(%b_quant)
         %r_add = aten::add_(%a_dequant, %b_dequant, %alpha)
         %r = aten::quantize_per_tensor(%r_add, %scale, %zero_point, %dtype)
         return (%r) )";
  // We don't have quantized inplace add right now

  return {
<<<<<<< HEAD
    {"quantized::conv2d", conv2d, quantized_conv2d},
    {"quantized::conv2d_relu", conv2d_relu, quantized_conv2d_relu},
    {"quantized::conv2d_relu", conv2d_inplace_relu, quantized_conv2d_relu},
    {"quantized::linear", addmm, quantized_linear},
    {"quantized::linear", matmul_with_bias, quantized_linear},
    {"quantized::linear", matmul_no_bias, quantized_linear_no_bias},
    {"quantized::linear", aten_linear, quantized_aten_linear},
    {"quantized::add_relu", add_relu, quantized_add_relu},
    {"quantized::add_relu", add_inplace_relu, quantized_add_relu},
    {"quantized::add", add, quantized_add},
    {"quantized::add", inplace_add, quantized_add},
    {"quantized::cat", cat, quantized_cat},
=======
      {conv2d, quantized_conv2d},
      {conv2d_relu, quantized_conv2d_relu},
      {conv2d_inplace_relu, quantized_conv2d_relu},
      {addmm, quantized_linear},
      {matmul_with_bias, quantized_linear},
      {matmul_no_bias, quantized_linear_no_bias},
      {aten_linear, quantized_aten_linear},
      {add_relu, quantized_add_relu},
      {add_inplace_relu, quantized_add_relu},
      {add, quantized_add},
      {inplace_add, quantized_add},
      {cat, quantized_cat},
>>>>>>> 5c6c5897
  };
}

} // namespace jit
} // namespace torch<|MERGE_RESOLUTION|>--- conflicted
+++ resolved
@@ -9,7 +9,6 @@
 namespace torch {
 namespace jit {
 
-<<<<<<< HEAD
 struct QuantFusionInfo {
   std::string quantized_op_name;
   std::string pattern;
@@ -20,10 +19,6 @@
 };
 
 std::vector<QuantFusionInfo> quant_fusion_pattern_and_replacements() {
-=======
-std::unordered_map<std::string, std::string>
-quant_fusion_pattern_and_replacements() {
->>>>>>> 5c6c5897
   std::string conv2d = R"(
 graph(%a_quant, %packed_params, %r_scale, %r_zero_point, %r_dtype, %stride, %padding, %dilation, %groups):
         %a_dequant = aten::dequantize(%a_quant)
@@ -181,33 +176,18 @@
   // We don't have quantized inplace add right now
 
   return {
-<<<<<<< HEAD
-    {"quantized::conv2d", conv2d, quantized_conv2d},
-    {"quantized::conv2d_relu", conv2d_relu, quantized_conv2d_relu},
-    {"quantized::conv2d_relu", conv2d_inplace_relu, quantized_conv2d_relu},
-    {"quantized::linear", addmm, quantized_linear},
-    {"quantized::linear", matmul_with_bias, quantized_linear},
-    {"quantized::linear", matmul_no_bias, quantized_linear_no_bias},
-    {"quantized::linear", aten_linear, quantized_aten_linear},
-    {"quantized::add_relu", add_relu, quantized_add_relu},
-    {"quantized::add_relu", add_inplace_relu, quantized_add_relu},
-    {"quantized::add", add, quantized_add},
-    {"quantized::add", inplace_add, quantized_add},
-    {"quantized::cat", cat, quantized_cat},
-=======
-      {conv2d, quantized_conv2d},
-      {conv2d_relu, quantized_conv2d_relu},
-      {conv2d_inplace_relu, quantized_conv2d_relu},
-      {addmm, quantized_linear},
-      {matmul_with_bias, quantized_linear},
-      {matmul_no_bias, quantized_linear_no_bias},
-      {aten_linear, quantized_aten_linear},
-      {add_relu, quantized_add_relu},
-      {add_inplace_relu, quantized_add_relu},
-      {add, quantized_add},
-      {inplace_add, quantized_add},
-      {cat, quantized_cat},
->>>>>>> 5c6c5897
+      {"quantized::conv2d", conv2d, quantized_conv2d},
+      {"quantized::conv2d_relu", conv2d_relu, quantized_conv2d_relu},
+      {"quantized::conv2d_relu", conv2d_inplace_relu, quantized_conv2d_relu},
+      {"quantized::linear", addmm, quantized_linear},
+      {"quantized::linear", matmul_with_bias, quantized_linear},
+      {"quantized::linear", matmul_no_bias, quantized_linear_no_bias},
+      {"quantized::linear", aten_linear, quantized_aten_linear},
+      {"quantized::add_relu", add_relu, quantized_add_relu},
+      {"quantized::add_relu", add_inplace_relu, quantized_add_relu},
+      {"quantized::add", add, quantized_add},
+      {"quantized::add", inplace_add, quantized_add},
+      {"quantized::cat", cat, quantized_cat},
   };
 }
 
