#pragma once

#include <torch/csrc/jit/api/module.h>
#include <torch/csrc/jit/ir/ir.h>

#include <memory>

namespace torch {
namespace jit {

TORCH_API void UnpackQuantizedWeights(
    std::shared_ptr<Graph>& graph,
<<<<<<< HEAD
    std::map<std::string, IValue>& paramsDict);
TORCH_API void insertPermutes(
    std::shared_ptr<Graph>& graph,
    std::map<std::string, IValue>& paramsDict);
=======
    std::map<std::string, at::Tensor>& paramsDict);
TORCH_API void insertPermutes(
    std::shared_ptr<Graph>& graph,
    std::map<std::string, at::Tensor>& paramsDict);
>>>>>>> b3febac3
} // namespace jit
} // namespace torch<|MERGE_RESOLUTION|>--- conflicted
+++ resolved
@@ -10,16 +10,9 @@
 
 TORCH_API void UnpackQuantizedWeights(
     std::shared_ptr<Graph>& graph,
-<<<<<<< HEAD
     std::map<std::string, IValue>& paramsDict);
 TORCH_API void insertPermutes(
     std::shared_ptr<Graph>& graph,
     std::map<std::string, IValue>& paramsDict);
-=======
-    std::map<std::string, at::Tensor>& paramsDict);
-TORCH_API void insertPermutes(
-    std::shared_ptr<Graph>& graph,
-    std::map<std::string, at::Tensor>& paramsDict);
->>>>>>> b3febac3
 } // namespace jit
 } // namespace torch